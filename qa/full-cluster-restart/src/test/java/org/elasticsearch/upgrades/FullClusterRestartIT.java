--- conflicted
+++ resolved
@@ -857,17 +857,7 @@
         templateBuilder.endObject().endObject();
         Request createTemplateRequest = new Request("PUT", "/_template/test_template");
         createTemplateRequest.setJsonEntity(Strings.toString(templateBuilder));
-<<<<<<< HEAD
-        createTemplateRequest.setOptions(allowTypeRemovalWarnings());
-=======
-
-        // In 7.0, type names are no longer expected by default in put index template requests.
-        // We therefore use the deprecated typed APIs when running against the current version, but testing with a pre-7 version
-        if (isRunningAgainstOldCluster() == false && getOldClusterVersion().major < 7) {
-            createTemplateRequest.addParameter(INCLUDE_TYPE_NAME_PARAMETER, "true");
-        }
         createTemplateRequest.setOptions(allowTypesRemovalWarnings());
->>>>>>> a68c275b
 
         client().performRequest(createTemplateRequest);
 
@@ -1069,17 +1059,7 @@
 
         // Check that the template was restored successfully
         Request getTemplateRequest = new Request("GET", "/_template/test_template");
-<<<<<<< HEAD
-        getTemplateRequest.setOptions(allowTypeRemovalWarnings());
-=======
-
-        // In 7.0, type names are no longer returned by default in get index template requests.
-        // We therefore use the deprecated typed APIs when running against the current version.
-        if (isRunningAgainstAncientCluster() == false) {
-            getTemplateRequest.addParameter(INCLUDE_TYPE_NAME_PARAMETER, "true");
-        }
         getTemplateRequest.setOptions(allowTypesRemovalWarnings());
->>>>>>> a68c275b
 
         Map<String, Object> getTemplateResponse = entityAsMap(client().performRequest(getTemplateRequest));
         Map<String, Object> expectedTemplate = new HashMap<>();
