/*
 * Copyright Elasticsearch B.V. and/or licensed to Elasticsearch B.V. under one
 * or more contributor license agreements. Licensed under the Elastic License
 * 2.0 and the Server Side Public License, v 1; you may not use this file except
 * in compliance with, at your election, the Elastic License 2.0 or the Server
 * Side Public License, v 1.
 */

package org.elasticsearch.search.query;

import org.apache.lucene.index.LeafReaderContext;
import org.apache.lucene.search.CollectionTerminatedException;
import org.apache.lucene.search.Collector;
import org.apache.lucene.search.DocIdSetIterator;
import org.apache.lucene.search.FilterLeafCollector;
import org.apache.lucene.search.FilterScorable;
import org.apache.lucene.search.LeafCollector;
import org.apache.lucene.search.Scorable;
import org.apache.lucene.search.ScoreCachingWrappingScorer;
import org.apache.lucene.search.ScoreMode;
import org.apache.lucene.search.ScorerSupplier;
import org.apache.lucene.search.Weight;
import org.apache.lucene.util.Bits;
import org.elasticsearch.common.lucene.Lucene;
import org.elasticsearch.search.internal.TwoPhaseCollector;

import java.io.IOException;
import java.util.Objects;
import java.util.concurrent.atomic.AtomicInteger;

/**
 * Top-level collector used in the query phase to perform top hits collection as well as aggs collection.
 * Inspired by {@link org.apache.lucene.search.MultiCollector} but specialized for wrapping two collectors and filtering collected
 * documents as follows:
 * - through an optional <code>post_filter</code> that is applied to the top hits collection
 * - through an optional <code>min_score</code> threshold, which is applied to both the top hits as well as aggs.
 * Supports also terminating the collection after a certain number of documents have been collected (<code>terminate_after</code>).
 *
 * When top docs as well as aggs are collected (because both collectors were provided), skipping low scoring hits via
 * {@link Scorable#setMinCompetitiveScore(float)} is not supported for either of the collectors.
 */
public final class QueryPhaseCollector implements TwoPhaseCollector {
    private final Collector aggsCollector;
    private final Collector topDocsCollector;
    private final TerminateAfterChecker terminateAfterChecker;
    private final Weight postFilterWeight;
    private final Float minScore;
    private final boolean cacheScores;
    private boolean terminatedAfter = false;

    QueryPhaseCollector(
        Collector topDocsCollector,
        Weight postFilterWeight,
        TerminateAfterChecker terminateAfterChecker,
        Collector aggsCollector,
        Float minScore
    ) {
        this.topDocsCollector = Objects.requireNonNull(topDocsCollector);
        this.postFilterWeight = postFilterWeight;
        this.terminateAfterChecker = terminateAfterChecker;
        this.aggsCollector = aggsCollector;
        this.minScore = minScore;
        this.cacheScores = aggsCollector != null && topDocsCollector.scoreMode().needsScores() && aggsCollector.scoreMode().needsScores();
    }

    Collector getTopDocsCollector() {
        return topDocsCollector;
    }

    Collector getAggsCollector() {
        return aggsCollector;
    }

    @Override
    public void setWeight(Weight weight) {
        if (postFilterWeight == null && minScore == null) {
            // propagate the weight when we do no additional filtering over the docs that are collected
            // when post_filter or min_score are provided, the collection cannot be shortcut via Weight#count
            topDocsCollector.setWeight(weight);
        }
        if (aggsCollector != null && minScore == null) {
            // min_score is applied to aggs collection as well as top docs collection, though BucketCollectorWrapper does not override it.
            aggsCollector.setWeight(weight);
        }
    }

    @Override
    public ScoreMode scoreMode() {
        ScoreMode scoreMode;
        if (aggsCollector == null) {
            scoreMode = topDocsCollector.scoreMode();
        } else {
            assert aggsCollector.scoreMode() != ScoreMode.TOP_SCORES : "aggs never rely on setMinCompetitiveScore";
            if (topDocsCollector.scoreMode() == aggsCollector.scoreMode()) {
                scoreMode = topDocsCollector.scoreMode();
            } else if (topDocsCollector.scoreMode().needsScores() || aggsCollector.scoreMode().needsScores()) {
                scoreMode = ScoreMode.COMPLETE;
            } else {
                scoreMode = ScoreMode.COMPLETE_NO_SCORES;
            }
            // TODO for aggs that return TOP_DOCS, score mode becomes exhaustive unless top docs collector agrees on the score mode
        }
        if (minScore != null) {
            // TODO if we had TOP_DOCS, shouldn't we return TOP_DOCS_WITH_SCORES instead of COMPLETE?
            scoreMode = scoreMode == ScoreMode.TOP_SCORES ? ScoreMode.TOP_SCORES : ScoreMode.COMPLETE;
        }
        return scoreMode;
    }

    /**
     * @return whether the collection was terminated based on the provided <code>terminate_after</code> value
     */
    boolean isTerminatedAfter() {
        return terminatedAfter;
    }

    private boolean shouldCollectTopDocs(int doc, Scorable scorer, Bits postFilterBits) throws IOException {
        return isDocWithinMinScore(scorer) && (postFilterBits == null || postFilterBits.get(doc));
    }

    private boolean isDocWithinMinScore(Scorable scorer) throws IOException {
        return minScore == null || scorer.score() >= minScore;
    }

    private void earlyTerminate() {
        terminatedAfter = true;
        throw new CollectionTerminatedException();
    }

    private Bits getPostFilterBits(LeafReaderContext context) throws IOException {
        if (postFilterWeight == null) {
            return null;
        }
        final ScorerSupplier filterScorerSupplier = postFilterWeight.scorerSupplier(context);
        return Lucene.asSequentialAccessBits(context.reader().maxDoc(), filterScorerSupplier);
    }

    @Override
    public LeafCollector getLeafCollector(LeafReaderContext context) throws IOException {
        if (terminateAfterChecker.isThresholdReached()) {
            earlyTerminate();
        }
        Bits postFilterBits = getPostFilterBits(context);

        if (aggsCollector == null) {
            final LeafCollector topDocsLeafCollector = topDocsCollector.getLeafCollector(context);
            if (postFilterBits == null && terminateAfterChecker == NO_OP_TERMINATE_AFTER_CHECKER && minScore == null) {
                // no need to wrap if we just need to collect unfiltered docs through leaf collector.
                // aggs collector was not originally provided so the overall score mode is that of the top docs collector
                return topDocsLeafCollector;
            }
            return new TopDocsLeafCollector(postFilterBits, topDocsLeafCollector);
        }

        LeafCollector tdlc = null;
        try {
            tdlc = topDocsCollector.getLeafCollector(context);
        } catch (@SuppressWarnings("unused") CollectionTerminatedException e) {
            // top docs collector does not need this segment, but the aggs collector does.
        }
        final LeafCollector topDocsLeafCollector = tdlc;

        LeafCollector alf = null;
        try {
            alf = aggsCollector.getLeafCollector(context);
        } catch (@SuppressWarnings("unused") CollectionTerminatedException e) {
            // aggs collector does not need this segment, but the top docs collector may.
            if (topDocsLeafCollector == null) {
                throw e;
            }
        }
        final LeafCollector aggsLeafCollector = alf;

        if (topDocsLeafCollector == null && minScore == null) {
            // top docs collector early terminated, we can avoid wrapping as long as we don't need to apply min_score.
            // post_filter and terminate_after do not matter because they not applied to aggs collection anyways.
            // aggs don't support skipping low scoring hits, so we can rely on setMinCompetitiveScore being a no-op already.
            return aggsLeafCollector;
        }

        // if that the aggs collector early terminates while the top docs collector does not, we still need to wrap the leaf collector
        // to enforce that setMinCompetitiveScore is a no-op. Otherwise we may allow the top docs collector to skip non competitive
        // hits despite the score mode of the Collector did not allow it (because aggs don't support TOP_SCORES).
        if (aggsLeafCollector == null
            && postFilterBits == null
            && terminateAfterChecker == NO_OP_TERMINATE_AFTER_CHECKER
            && minScore == null) {
            // special case for early terminated aggs
            return new FilterLeafCollector(topDocsLeafCollector) {
                @Override
                public void setScorer(Scorable scorer) throws IOException {
                    // Ignore calls to setMinCompetitiveScore. The top docs collector may try to skip low
                    // scoring hits, but the overall score_mode won't allow it because an aggs collector
                    // was originally provided which never supports TOP_SCORES is not supported for aggs
                    super.setScorer(wrapToIgnoreMinCompetitiveScore(scorer));
                }

                @Override
                public DocIdSetIterator competitiveIterator() throws IOException {
                    return topDocsLeafCollector.competitiveIterator();
                }
            };
        }
        LeafCollector leafCollector = new CompositeLeafCollector(postFilterBits, topDocsLeafCollector, aggsLeafCollector);
        if (cacheScores && topDocsLeafCollector != null && aggsLeafCollector != null) {
            leafCollector = ScoreCachingWrappingScorer.wrap(leafCollector);
        }
        return leafCollector;
    }

    private static FilterScorable wrapToIgnoreMinCompetitiveScore(Scorable scorer) {
        return new FilterScorable(scorer) {
            @Override
            public void setMinCompetitiveScore(float minScore) {}
        };
    }

    private class TopDocsLeafCollector implements LeafCollector {
        private final Bits postFilterBits;
        private final LeafCollector topDocsLeafCollector;
        private Scorable scorer;

        TopDocsLeafCollector(Bits postFilterBits, LeafCollector topDocsLeafCollector) {
            assert topDocsLeafCollector != null;
            assert postFilterBits != null || terminateAfterChecker != NO_OP_TERMINATE_AFTER_CHECKER || minScore != null;
            this.postFilterBits = postFilterBits;
            this.topDocsLeafCollector = topDocsLeafCollector;
        }

        @Override
        public void setScorer(Scorable scorer) throws IOException {
            topDocsLeafCollector.setScorer(scorer);
            this.scorer = scorer;
        }

        @Override
        public DocIdSetIterator competitiveIterator() throws IOException {
            return topDocsLeafCollector.competitiveIterator();
        }

        @Override
        public void collect(int doc) throws IOException {
            if (shouldCollectTopDocs(doc, scorer, postFilterBits)) {
                // terminate_after is purposely applied after post_filter, and terminates aggs collection based on number of filtered
                // top hits that have been collected. Strange feature, but that has been behaviour for a long time.
                if (terminateAfterChecker.incrementHitCountAndCheckThreshold()) {
                    earlyTerminate();
                }
                topDocsLeafCollector.collect(doc);
            }
        }
    }

    private class CompositeLeafCollector implements LeafCollector {
        private final Bits postFilterBits;
        private LeafCollector topDocsLeafCollector;
        private LeafCollector aggsLeafCollector;
        private Scorable scorer;

        CompositeLeafCollector(Bits postFilterBits, LeafCollector topDocsLeafCollector, LeafCollector aggsLeafCollector) {
            assert topDocsLeafCollector != null || aggsLeafCollector != null;
            this.postFilterBits = postFilterBits;
            this.topDocsLeafCollector = topDocsLeafCollector;
            this.aggsLeafCollector = aggsLeafCollector;
        }

        @Override
        public void setScorer(Scorable scorer) throws IOException {
<<<<<<< HEAD
            scorer = new FilterScorable(scorer) {
                @Override
                public void setMinCompetitiveScore(float minScore) {
                    // Ignore calls to setMinCompetitiveScore so that if the top docs collector
                    // wants to skip low-scoring hits, the aggs collector still sees all hits.
                    // this is important also for terminate_after in case used when total hits tracking is early terminated.
                }
            };
=======
            if (cacheScores && topDocsLeafCollector != null && aggsLeafCollector != null) {
                scorer = ScoreCachingWrappingScorer.wrap(scorer);
            }
            // Ignore calls to setMinCompetitiveScore so that if the top docs collector
            // wants to skip low-scoring hits, the aggs collector still sees all hits.
            // this is important also for terminate_after in case used when total hits tracking is early terminated.
            scorer = wrapToIgnoreMinCompetitiveScore(scorer);
>>>>>>> be90011e
            if (topDocsLeafCollector != null) {
                topDocsLeafCollector.setScorer(scorer);
            }
            if (aggsLeafCollector != null) {
                aggsLeafCollector.setScorer(scorer);
            }
            this.scorer = scorer;
        }

        @Override
        public void collect(int doc) throws IOException {
            if (shouldCollectTopDocs(doc, scorer, postFilterBits)) {
                // we keep on counting and checking the terminate_after threshold so that we can terminate aggs collection
                // even if top docs collection early terminated
                if (terminateAfterChecker.incrementHitCountAndCheckThreshold()) {
                    earlyTerminate();
                }
                if (topDocsLeafCollector != null) {
                    try {
                        topDocsLeafCollector.collect(doc);
                    } catch (@SuppressWarnings("unused") CollectionTerminatedException e) {
                        topDocsLeafCollector = null;
                        // top docs collector does not need this segment, but the aggs collector may.
                        if (aggsLeafCollector == null) {
                            throw e;
                        }
                    }
                }
            }
            if (aggsLeafCollector != null) {
                // min_score is applied to aggs as well as top hits
                if (isDocWithinMinScore(scorer)) {
                    try {
                        aggsLeafCollector.collect(doc);
                    } catch (@SuppressWarnings("unused") CollectionTerminatedException e) {
                        aggsLeafCollector = null;
                        // aggs collector does not need this segment, but the top docs collector may.
                        if (topDocsLeafCollector == null) {
                            throw e;
                        }
                    }
                }
            }
        }

        @Override
        public DocIdSetIterator competitiveIterator() throws IOException {
            // TODO we expose the competitive iterator only when one of the two sub-leaf collectors has early terminated,
            // it could be a good idea to expose a disjunction of the two when both are not null
            if (topDocsLeafCollector == null) {
                return aggsLeafCollector.competitiveIterator();
            }
            if (aggsLeafCollector == null) {
                return topDocsLeafCollector.competitiveIterator();
            }
            return null;
        }
    }

    static TerminateAfterChecker resolveTerminateAfterChecker(int terminateAfter) {
        if (terminateAfter < 0) {
            throw new IllegalArgumentException("terminateAfter must be greater than or equal to 0");
        }
        return terminateAfter == 0 ? NO_OP_TERMINATE_AFTER_CHECKER : new GlobalTerminateAfterChecker(terminateAfter);
    }

    abstract static class TerminateAfterChecker {
        abstract boolean isThresholdReached();

        abstract boolean incrementHitCountAndCheckThreshold();
    }

    private static final class GlobalTerminateAfterChecker extends TerminateAfterChecker {
        private final int terminateAfter;
        private final AtomicInteger numCollected = new AtomicInteger();

        GlobalTerminateAfterChecker(int terminateAfter) {
            assert terminateAfter > 0;
            this.terminateAfter = terminateAfter;
        }

        boolean isThresholdReached() {
            return numCollected.getAcquire() >= terminateAfter;
        }

        boolean incrementHitCountAndCheckThreshold() {
            return numCollected.incrementAndGet() > terminateAfter;
        }
    }

    // no needless counting when terminate_after is not set
    private static final TerminateAfterChecker NO_OP_TERMINATE_AFTER_CHECKER = new TerminateAfterChecker() {
        @Override
        boolean isThresholdReached() {
            return false;
        }

        @Override
        boolean incrementHitCountAndCheckThreshold() {
            return false;
        }
    };

    @Override
    public void doPostCollection() throws IOException {
        if (aggsCollector instanceof TwoPhaseCollector twoPhaseCollector) {
            twoPhaseCollector.doPostCollection();
        }
    }
}<|MERGE_RESOLUTION|>--- conflicted
+++ resolved
@@ -266,24 +266,10 @@
 
         @Override
         public void setScorer(Scorable scorer) throws IOException {
-<<<<<<< HEAD
-            scorer = new FilterScorable(scorer) {
-                @Override
-                public void setMinCompetitiveScore(float minScore) {
-                    // Ignore calls to setMinCompetitiveScore so that if the top docs collector
-                    // wants to skip low-scoring hits, the aggs collector still sees all hits.
-                    // this is important also for terminate_after in case used when total hits tracking is early terminated.
-                }
-            };
-=======
-            if (cacheScores && topDocsLeafCollector != null && aggsLeafCollector != null) {
-                scorer = ScoreCachingWrappingScorer.wrap(scorer);
-            }
             // Ignore calls to setMinCompetitiveScore so that if the top docs collector
             // wants to skip low-scoring hits, the aggs collector still sees all hits.
             // this is important also for terminate_after in case used when total hits tracking is early terminated.
             scorer = wrapToIgnoreMinCompetitiveScore(scorer);
->>>>>>> be90011e
             if (topDocsLeafCollector != null) {
                 topDocsLeafCollector.setScorer(scorer);
             }
