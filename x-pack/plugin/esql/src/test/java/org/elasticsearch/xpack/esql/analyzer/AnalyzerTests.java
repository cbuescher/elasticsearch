--- conflicted
+++ resolved
@@ -22,11 +22,8 @@
 import org.elasticsearch.xpack.ql.plan.TableIdentifier;
 import org.elasticsearch.xpack.ql.plan.logical.EsRelation;
 import org.elasticsearch.xpack.ql.plan.logical.UnresolvedRelation;
-<<<<<<< HEAD
 import org.elasticsearch.xpack.ql.session.Configuration;
-=======
 import org.elasticsearch.xpack.ql.type.DataTypes;
->>>>>>> 6652c120
 import org.elasticsearch.xpack.ql.type.TypesTests;
 
 import java.time.ZoneOffset;
@@ -127,15 +124,9 @@
         assertThat(ee, instanceOf(ReferenceAttribute.class));
     }
 
-<<<<<<< HEAD
-    private Analyzer newAnalyzer(IndexResolution indexResolution) {
-        FunctionRegistry functionRegistry = new FunctionRegistry();
-        Configuration configuration = new Configuration(ZoneOffset.UTC, null, null, x -> Collections.emptySet());
-        return new Analyzer(indexResolution, functionRegistry, configuration);
-=======
     public void testRowAttributeResolution() {
         EsIndex idx = new EsIndex("idx", Map.of());
-        Analyzer analyzer = new Analyzer(IndexResolution.valid(idx));
+        Analyzer analyzer = newAnalyzer(IndexResolution.valid(idx));
 
         Eval eval = (Eval) analyzer.analyze(
             new Eval(
@@ -163,7 +154,7 @@
 
     public void testUnresolvableAttribute() {
         EsIndex idx = new EsIndex("idx", TypesTests.loadMapping("mapping-one-field.json"));
-        Analyzer analyzer = new Analyzer(IndexResolution.valid(idx));
+        Analyzer analyzer = newAnalyzer(IndexResolution.valid(idx));
 
         VerificationException ve = expectThrows(
             VerificationException.class,
@@ -177,6 +168,11 @@
         );
 
         assertThat(ve.getMessage(), containsString("Unknown column [emp_nos], did you mean [emp_no]?"));
->>>>>>> 6652c120
+    }
+
+    private Analyzer newAnalyzer(IndexResolution indexResolution) {
+        FunctionRegistry functionRegistry = new FunctionRegistry();
+        Configuration configuration = new Configuration(ZoneOffset.UTC, null, null, x -> Collections.emptySet());
+        return new Analyzer(indexResolution, functionRegistry, configuration);
     }
 }