/*
 * Licensed to Elasticsearch under one or more contributor
 * license agreements. See the NOTICE file distributed with
 * this work for additional information regarding copyright
 * ownership. Elasticsearch licenses this file to you under
 * the Apache License, Version 2.0 (the "License"); you may
 * not use this file except in compliance with the License.
 * You may obtain a copy of the License at
 *
 *    http://www.apache.org/licenses/LICENSE-2.0
 *
 * Unless required by applicable law or agreed to in writing,
 * software distributed under the License is distributed on an
 * "AS IS" BASIS, WITHOUT WARRANTIES OR CONDITIONS OF ANY
 * KIND, either express or implied.  See the License for the
 * specific language governing permissions and limitations
 * under the License.
 */

package org.elasticsearch.client;

import org.elasticsearch.action.ActionListener;
import org.elasticsearch.action.admin.indices.alias.IndicesAliasesRequest;
import org.elasticsearch.action.admin.indices.alias.get.GetAliasesRequest;
import org.elasticsearch.action.admin.indices.analyze.AnalyzeRequest;
import org.elasticsearch.action.admin.indices.analyze.AnalyzeResponse;
import org.elasticsearch.action.admin.indices.cache.clear.ClearIndicesCacheRequest;
import org.elasticsearch.action.admin.indices.cache.clear.ClearIndicesCacheResponse;
import org.elasticsearch.action.admin.indices.close.CloseIndexRequest;
import org.elasticsearch.action.admin.indices.delete.DeleteIndexRequest;
import org.elasticsearch.action.admin.indices.flush.FlushRequest;
import org.elasticsearch.action.admin.indices.flush.FlushResponse;
import org.elasticsearch.action.admin.indices.flush.SyncedFlushRequest;
import org.elasticsearch.action.admin.indices.forcemerge.ForceMergeRequest;
import org.elasticsearch.action.admin.indices.forcemerge.ForceMergeResponse;
<<<<<<< HEAD
import org.elasticsearch.action.admin.indices.mapping.get.GetMappingsRequest;
import org.elasticsearch.action.admin.indices.mapping.get.GetMappingsResponse;
=======
import org.elasticsearch.action.admin.indices.get.GetIndexRequest;
import org.elasticsearch.action.admin.indices.get.GetIndexResponse;
import org.elasticsearch.client.indices.GetFieldMappingsRequest;
import org.elasticsearch.client.indices.GetFieldMappingsResponse;
>>>>>>> 8280a206
import org.elasticsearch.action.admin.indices.open.OpenIndexRequest;
import org.elasticsearch.action.admin.indices.open.OpenIndexResponse;
import org.elasticsearch.action.admin.indices.refresh.RefreshRequest;
import org.elasticsearch.action.admin.indices.refresh.RefreshResponse;
import org.elasticsearch.action.admin.indices.rollover.RolloverRequest;
import org.elasticsearch.action.admin.indices.rollover.RolloverResponse;
import org.elasticsearch.action.admin.indices.settings.get.GetSettingsRequest;
import org.elasticsearch.action.admin.indices.settings.get.GetSettingsResponse;
import org.elasticsearch.action.admin.indices.settings.put.UpdateSettingsRequest;
import org.elasticsearch.action.admin.indices.shrink.ResizeRequest;
import org.elasticsearch.action.admin.indices.shrink.ResizeResponse;
import org.elasticsearch.action.admin.indices.template.delete.DeleteIndexTemplateRequest;
import org.elasticsearch.action.admin.indices.validate.query.ValidateQueryRequest;
import org.elasticsearch.action.admin.indices.validate.query.ValidateQueryResponse;
import org.elasticsearch.action.support.master.AcknowledgedResponse;
import org.elasticsearch.client.core.ShardsAcknowledgedResponse;
import org.elasticsearch.client.indices.CreateIndexRequest;
import org.elasticsearch.client.indices.CreateIndexResponse;
import org.elasticsearch.client.indices.FreezeIndexRequest;
import org.elasticsearch.client.indices.GetFieldMappingsRequest;
import org.elasticsearch.client.indices.GetFieldMappingsResponse;
import org.elasticsearch.client.indices.GetIndexRequest;
import org.elasticsearch.client.indices.GetIndexResponse;
import org.elasticsearch.client.indices.GetIndexTemplatesRequest;
import org.elasticsearch.client.indices.GetMappingsRequest;
import org.elasticsearch.client.indices.GetMappingsResponse;
import org.elasticsearch.client.indices.GetIndexTemplatesResponse;
import org.elasticsearch.client.indices.IndexTemplatesExistRequest;
import org.elasticsearch.client.indices.PutIndexTemplateRequest;
import org.elasticsearch.client.indices.PutMappingRequest;
import org.elasticsearch.client.indices.UnfreezeIndexRequest;
import org.elasticsearch.rest.RestStatus;

import java.io.IOException;
import java.util.Collections;

import static java.util.Collections.emptySet;
import static java.util.Collections.singleton;

/**
 * A wrapper for the {@link RestHighLevelClient} that provides methods for accessing the Indices API.
 * <p>
 * See <a href="https://www.elastic.co/guide/en/elasticsearch/reference/current/indices.html">Indices API on elastic.co</a>
 */
public final class IndicesClient {
    private final RestHighLevelClient restHighLevelClient;

    IndicesClient(RestHighLevelClient restHighLevelClient) {
        this.restHighLevelClient = restHighLevelClient;
    }

    /**
     * Deletes an index using the Delete Index API.
     * See <a href="https://www.elastic.co/guide/en/elasticsearch/reference/current/indices-delete-index.html">
     * Delete Index API on elastic.co</a>
     * @param deleteIndexRequest the request
     * @param options the request options (e.g. headers), use {@link RequestOptions#DEFAULT} if nothing needs to be customized
     * @return the response
     * @throws IOException in case there is a problem sending the request or parsing back the response
     */
    public AcknowledgedResponse delete(DeleteIndexRequest deleteIndexRequest, RequestOptions options) throws IOException {
        return restHighLevelClient.performRequestAndParseEntity(deleteIndexRequest, IndicesRequestConverters::deleteIndex, options,
            AcknowledgedResponse::fromXContent, emptySet());
    }

    /**
     * Asynchronously deletes an index using the Delete Index API.
     * See <a href="https://www.elastic.co/guide/en/elasticsearch/reference/current/indices-delete-index.html">
     * Delete Index API on elastic.co</a>
     * @param deleteIndexRequest the request
     * @param options the request options (e.g. headers), use {@link RequestOptions#DEFAULT} if nothing needs to be customized
     * @param listener the listener to be notified upon request completion
     */
    public void deleteAsync(DeleteIndexRequest deleteIndexRequest, RequestOptions options, ActionListener<AcknowledgedResponse> listener) {
        restHighLevelClient.performRequestAsyncAndParseEntity(deleteIndexRequest, IndicesRequestConverters::deleteIndex, options,
            AcknowledgedResponse::fromXContent, listener, emptySet());
    }

    /**
     * Creates an index using the Create Index API.
     * See <a href="https://www.elastic.co/guide/en/elasticsearch/reference/current/indices-create-index.html">
     * Create Index API on elastic.co</a>
     * @param createIndexRequest the request
     * @param options the request options (e.g. headers), use {@link RequestOptions#DEFAULT} if nothing needs to be customized
     * @return the response
     * @throws IOException in case there is a problem sending the request or parsing back the response
     */
    public CreateIndexResponse create(CreateIndexRequest createIndexRequest,
                                      RequestOptions options) throws IOException {
        return restHighLevelClient.performRequestAndParseEntity(createIndexRequest, IndicesRequestConverters::createIndex, options,
            CreateIndexResponse::fromXContent, emptySet());
    }

    /**
     * Asynchronously creates an index using the Create Index API.
     * See <a href="https://www.elastic.co/guide/en/elasticsearch/reference/current/indices-create-index.html">
     * Create Index API on elastic.co</a>
     * @param createIndexRequest the request
     * @param options the request options (e.g. headers), use {@link RequestOptions#DEFAULT} if nothing needs to be customized
     * @param listener the listener to be notified upon request completion
     */
    public void createAsync(CreateIndexRequest createIndexRequest,
                            RequestOptions options,
                            ActionListener<CreateIndexResponse> listener) {
        restHighLevelClient.performRequestAsyncAndParseEntity(createIndexRequest, IndicesRequestConverters::createIndex, options,
            CreateIndexResponse::fromXContent, listener, emptySet());
    }

    /**
     * Creates an index using the Create Index API.
     * See <a href="https://www.elastic.co/guide/en/elasticsearch/reference/current/indices-create-index.html">
     * Create Index API on elastic.co</a>
     * @param createIndexRequest the request
     * @param options the request options (e.g. headers), use {@link RequestOptions#DEFAULT} if nothing needs to be customized
     * @return the response
     * @throws IOException in case there is a problem sending the request or parsing back the response
     *
     * @deprecated This method uses an old request object which still refers to types, a deprecated feature. The
     * method {@link #create(CreateIndexRequest, RequestOptions)} should be used instead, which accepts a new
     * request object.
     */
    @Deprecated
    public org.elasticsearch.action.admin.indices.create.CreateIndexResponse create(
            org.elasticsearch.action.admin.indices.create.CreateIndexRequest createIndexRequest,
            RequestOptions options) throws IOException {
        return restHighLevelClient.performRequestAndParseEntity(createIndexRequest,
            IndicesRequestConverters::createIndex, options,
            org.elasticsearch.action.admin.indices.create.CreateIndexResponse::fromXContent, emptySet());
    }

    /**
     * Asynchronously creates an index using the Create Index API.
     * See <a href="https://www.elastic.co/guide/en/elasticsearch/reference/current/indices-create-index.html">
     * Create Index API on elastic.co</a>
     * @param createIndexRequest the request
     * @param options the request options (e.g. headers), use {@link RequestOptions#DEFAULT} if nothing needs to be customized
     * @param listener the listener to be notified upon request completion
     *
     * @deprecated This method uses an old request object which still refers to types, a deprecated feature. The
     * method {@link #createAsync(CreateIndexRequest, RequestOptions, ActionListener)} should be used instead,
     * which accepts a new request object.
     */
    @Deprecated
    public void createAsync(org.elasticsearch.action.admin.indices.create.CreateIndexRequest createIndexRequest,
                            RequestOptions options,
                            ActionListener<org.elasticsearch.action.admin.indices.create.CreateIndexResponse> listener) {
        restHighLevelClient.performRequestAsyncAndParseEntity(createIndexRequest,
            IndicesRequestConverters::createIndex, options,
            org.elasticsearch.action.admin.indices.create.CreateIndexResponse::fromXContent, listener, emptySet());
    }

    /**
     * Updates the mappings on an index using the Put Mapping API.
     * See <a href="https://www.elastic.co/guide/en/elasticsearch/reference/current/indices-put-mapping.html">
     * Put Mapping API on elastic.co</a>
     * @param putMappingRequest the request
     * @param options the request options (e.g. headers), use {@link RequestOptions#DEFAULT} if nothing needs to be customized
     * @return the response
     * @throws IOException in case there is a problem sending the request or parsing back the response
     */
    public AcknowledgedResponse putMapping(PutMappingRequest putMappingRequest, RequestOptions options) throws IOException {
        return restHighLevelClient.performRequestAndParseEntity(putMappingRequest, IndicesRequestConverters::putMapping, options,
            AcknowledgedResponse::fromXContent, emptySet());
    }

    /**
     * Asynchronously updates the mappings on an index using the Put Mapping API.
     * See <a href="https://www.elastic.co/guide/en/elasticsearch/reference/current/indices-put-mapping.html">
     * Put Mapping API on elastic.co</a>
     * @param putMappingRequest the request
     * @param options the request options (e.g. headers), use {@link RequestOptions#DEFAULT} if nothing needs to be customized
     * @param listener the listener to be notified upon request completion
     */
    public void putMappingAsync(PutMappingRequest putMappingRequest, RequestOptions options,
                                ActionListener<AcknowledgedResponse> listener) {
        restHighLevelClient.performRequestAsyncAndParseEntity(putMappingRequest, IndicesRequestConverters::putMapping, options,
            AcknowledgedResponse::fromXContent, listener, emptySet());
    }

    /**
     * Updates the mappings on an index using the Put Mapping API.
     * See <a href="https://www.elastic.co/guide/en/elasticsearch/reference/current/indices-put-mapping.html">
     * Put Mapping API on elastic.co</a>
     * @param putMappingRequest the request
     * @param options the request options (e.g. headers), use {@link RequestOptions#DEFAULT} if nothing needs to be customized
     * @return the response
     * @throws IOException in case there is a problem sending the request or parsing back the response
     *
     * @deprecated This method uses an old request object which still refers to types, a deprecated feature. The method
     * {@link #putMapping(PutMappingRequest, RequestOptions)} should be used instead, which accepts a new request object.
     */
    @Deprecated
    public AcknowledgedResponse putMapping(org.elasticsearch.action.admin.indices.mapping.put.PutMappingRequest putMappingRequest,
                                           RequestOptions options) throws IOException {
        return restHighLevelClient.performRequestAndParseEntity(putMappingRequest, IndicesRequestConverters::putMapping, options,
            AcknowledgedResponse::fromXContent, emptySet());
    }

    /**
     * Asynchronously updates the mappings on an index using the Put Mapping API.
     * See <a href="https://www.elastic.co/guide/en/elasticsearch/reference/current/indices-put-mapping.html">
     * Put Mapping API on elastic.co</a>
     * @param putMappingRequest the request
     * @param options the request options (e.g. headers), use {@link RequestOptions#DEFAULT} if nothing needs to be customized
     * @param listener the listener to be notified upon request completion
     *
     * @deprecated This method uses an old request object which still refers to types, a deprecated feature. The
     * method {@link #putMappingAsync(PutMappingRequest, RequestOptions, ActionListener)} should be used instead,
     * which accepts a new request object.
     */
    @Deprecated
    public void putMappingAsync(org.elasticsearch.action.admin.indices.mapping.put.PutMappingRequest putMappingRequest,
                                RequestOptions options,
                                ActionListener<AcknowledgedResponse> listener) {
        restHighLevelClient.performRequestAsyncAndParseEntity(putMappingRequest, IndicesRequestConverters::putMapping, options,
            AcknowledgedResponse::fromXContent, listener, emptySet());
    }

    /**
     * Retrieves the mappings on an index or indices using the Get Mapping API.
     * See <a href="https://www.elastic.co/guide/en/elasticsearch/reference/current/indices-get-mapping.html">
     * Get Mapping API on elastic.co</a>
     * @param getMappingsRequest the request
     * @param options the request options (e.g. headers), use {@link RequestOptions#DEFAULT} if nothing needs to be customized
     * @return the response
     * @throws IOException in case there is a problem sending the request or parsing back the response
     */
    public GetMappingsResponse getMapping(GetMappingsRequest getMappingsRequest, RequestOptions options) throws IOException {
        return restHighLevelClient.performRequestAndParseEntity(getMappingsRequest,
            IndicesRequestConverters::getMappings,
            options,
            GetMappingsResponse::fromXContent,
            emptySet());
    }

    /**
     * Asynchronously retrieves the mappings on an index on indices using the Get Mapping API.
     * See <a href="https://www.elastic.co/guide/en/elasticsearch/reference/current/indices-get-mapping.html">
     * Get Mapping API on elastic.co</a>
     * @param getMappingsRequest the request
     * @param options the request options (e.g. headers), use {@link RequestOptions#DEFAULT} if nothing needs to be customized
     * @param listener the listener to be notified upon request completion
     */
    public void getMappingAsync(GetMappingsRequest getMappingsRequest, RequestOptions options,
                                ActionListener<GetMappingsResponse> listener) {
        restHighLevelClient.performRequestAsyncAndParseEntity(getMappingsRequest,
            IndicesRequestConverters::getMappings,
            options,
            GetMappingsResponse::fromXContent,
            listener,
            emptySet());
    }

    /**
     * Retrieves the mappings on an index or indices using the Get Mapping API.
     * See <a href="https://www.elastic.co/guide/en/elasticsearch/reference/current/indices-get-mapping.html">
     * Get Mapping API on elastic.co</a>
     * @param getMappingsRequest the request
     * @param options the request options (e.g. headers), use {@link RequestOptions#DEFAULT} if nothing needs to be customized
     * @return the response
     * @throws IOException in case there is a problem sending the request or parsing back the response
     *
     * @deprecated This method uses old request and response objects which still refer to types, a deprecated
     * feature. The method {@link #getMapping(GetMappingsRequest, RequestOptions)} should be used instead, which
     * accepts a new request object.
     */
    @Deprecated
    public org.elasticsearch.action.admin.indices.mapping.get.GetMappingsResponse getMapping(
            org.elasticsearch.action.admin.indices.mapping.get.GetMappingsRequest getMappingsRequest,
            RequestOptions options) throws IOException {
        return restHighLevelClient.performRequestAndParseEntity(getMappingsRequest,
            IndicesRequestConverters::getMappings,
            options,
            org.elasticsearch.action.admin.indices.mapping.get.GetMappingsResponse::fromXContent,
            emptySet());
    }

    /**
     * Asynchronously retrieves the mappings on an index on indices using the Get Mapping API.
     * See <a href="https://www.elastic.co/guide/en/elasticsearch/reference/current/indices-get-mapping.html">
     * Get Mapping API on elastic.co</a>
     * @param getMappingsRequest the request
     * @param options the request options (e.g. headers), use {@link RequestOptions#DEFAULT} if nothing needs to be customized
     * @param listener the listener to be notified upon request completion
     *
     * @deprecated This method uses old request and response objects which still refer to types, a deprecated feature.
     * The method {@link #getMapping(GetMappingsRequest, RequestOptions)} should be used instead, which accepts a new
     * request object.
     */
    @Deprecated
    public void getMappingAsync(org.elasticsearch.action.admin.indices.mapping.get.GetMappingsRequest getMappingsRequest,
                                RequestOptions options,
                                ActionListener<org.elasticsearch.action.admin.indices.mapping.get.GetMappingsResponse> listener) {
        restHighLevelClient.performRequestAsyncAndParseEntity(getMappingsRequest,
            IndicesRequestConverters::getMappings,
            options,
            org.elasticsearch.action.admin.indices.mapping.get.GetMappingsResponse::fromXContent,
            listener,
            emptySet());
    }

    /**
     * Retrieves the field mappings on an index or indices using the Get Field Mapping API.
     * See <a href="https://www.elastic.co/guide/en/elasticsearch/reference/current/indices-get-field-mapping.html">
     * Get Field Mapping API on elastic.co</a>
     * @param getFieldMappingsRequest the request
     * @param options the request options (e.g. headers), use {@link RequestOptions#DEFAULT} if nothing needs to be customized
     * @return the response
     * @throws IOException in case there is a problem sending the request or parsing back the response
     *
     * @deprecated This method uses old request and response objects which still refer to types, a deprecated feature.
     * The method {@link #getFieldMapping(GetFieldMappingsRequest, RequestOptions)} should be used instead, which
     * accepts a new request object.
     */
    @Deprecated
    public org.elasticsearch.action.admin.indices.mapping.get.GetFieldMappingsResponse getFieldMapping(
            org.elasticsearch.action.admin.indices.mapping.get.GetFieldMappingsRequest getFieldMappingsRequest,
            RequestOptions options) throws IOException {
        return restHighLevelClient.performRequestAndParseEntity(getFieldMappingsRequest, IndicesRequestConverters::getFieldMapping,
            options, org.elasticsearch.action.admin.indices.mapping.get.GetFieldMappingsResponse::fromXContent, emptySet());
    }

    /**
     * Asynchronously retrieves the field mappings on an index on indices using the Get Field Mapping API.
     * See <a href="https://www.elastic.co/guide/en/elasticsearch/reference/current/indices-get-field-mapping.html">
     * Get Field Mapping API on elastic.co</a>
     * @param getFieldMappingsRequest the request
     * @param options the request options (e.g. headers), use {@link RequestOptions#DEFAULT} if nothing needs to be customized
     * @param listener the listener to be notified upon request completion
     *
     * @deprecated This method uses old request and response objects which still refer to types, a deprecated feature.
     * The method {@link #getFieldMappingAsync(GetFieldMappingsRequest, RequestOptions, ActionListener)} should be
     * used instead, which accepts a new request object.
     */
    @Deprecated
    public void getFieldMappingAsync(org.elasticsearch.action.admin.indices.mapping.get.GetFieldMappingsRequest getFieldMappingsRequest,
            RequestOptions options,
            ActionListener<org.elasticsearch.action.admin.indices.mapping.get.GetFieldMappingsResponse> listener) {
        restHighLevelClient.performRequestAsyncAndParseEntity(getFieldMappingsRequest, IndicesRequestConverters::getFieldMapping, options,
            org.elasticsearch.action.admin.indices.mapping.get.GetFieldMappingsResponse::fromXContent, listener, emptySet());
    }

    /**
     * Retrieves the field mappings on an index or indices using the Get Field Mapping API.
     * See <a href="https://www.elastic.co/guide/en/elasticsearch/reference/current/indices-get-field-mapping.html">
     * Get Field Mapping API on elastic.co</a>
     * @param getFieldMappingsRequest the request
     * @param options the request options (e.g. headers), use {@link RequestOptions#DEFAULT} if nothing needs to be customized
     * @return the response
     * @throws IOException in case there is a problem sending the request or parsing back the response
     */
    public GetFieldMappingsResponse getFieldMapping(GetFieldMappingsRequest getFieldMappingsRequest,
            RequestOptions options) throws IOException {
        return restHighLevelClient.performRequestAndParseEntity(getFieldMappingsRequest, IndicesRequestConverters::getFieldMapping,
            options, GetFieldMappingsResponse::fromXContent, emptySet()
        );
    }

    /**
     * Asynchronously retrieves the field mappings on an index or indices using the Get Field Mapping API.
     * See <a href="https://www.elastic.co/guide/en/elasticsearch/reference/current/indices-get-field-mapping.html">
     * Get Field Mapping API on elastic.co</a>
     * @param getFieldMappingsRequest the request
     * @param options the request options (e.g. headers), use {@link RequestOptions#DEFAULT} if nothing needs to be customized
     * @param listener the listener to be notified upon request completion
     */
    public void getFieldMappingAsync(GetFieldMappingsRequest getFieldMappingsRequest,
            RequestOptions options, ActionListener<GetFieldMappingsResponse> listener) {
        restHighLevelClient.performRequestAsyncAndParseEntity(getFieldMappingsRequest, IndicesRequestConverters::getFieldMapping, options,
            GetFieldMappingsResponse::fromXContent, listener, emptySet());
    }

    /**
     * Updates aliases using the Index Aliases API.
     * See <a href="https://www.elastic.co/guide/en/elasticsearch/reference/current/indices-aliases.html">
     * Index Aliases API on elastic.co</a>
     * @param indicesAliasesRequest the request
     * @param options the request options (e.g. headers), use {@link RequestOptions#DEFAULT} if nothing needs to be customized
     * @return the response
     * @throws IOException in case there is a problem sending the request or parsing back the response
     */
    public AcknowledgedResponse updateAliases(IndicesAliasesRequest indicesAliasesRequest, RequestOptions options) throws IOException {
        return restHighLevelClient.performRequestAndParseEntity(indicesAliasesRequest, IndicesRequestConverters::updateAliases, options,
            AcknowledgedResponse::fromXContent, emptySet());
    }

    /**
     * Asynchronously updates aliases using the Index Aliases API.
     * See <a href="https://www.elastic.co/guide/en/elasticsearch/reference/current/indices-aliases.html">
     * Index Aliases API on elastic.co</a>
     * @param indicesAliasesRequest the request
     * @param options the request options (e.g. headers), use {@link RequestOptions#DEFAULT} if nothing needs to be customized
     * @param listener the listener to be notified upon request completion
     */
    public void updateAliasesAsync(IndicesAliasesRequest indicesAliasesRequest, RequestOptions options,
                                   ActionListener<AcknowledgedResponse> listener) {
        restHighLevelClient.performRequestAsyncAndParseEntity(indicesAliasesRequest, IndicesRequestConverters::updateAliases, options,
            AcknowledgedResponse::fromXContent, listener, emptySet());
    }

    /**
     * Opens an index using the Open Index API.
     * See <a href="https://www.elastic.co/guide/en/elasticsearch/reference/current/indices-open-close.html">
     * Open Index API on elastic.co</a>
     * @param openIndexRequest the request
     * @param options the request options (e.g. headers), use {@link RequestOptions#DEFAULT} if nothing needs to be customized
     * @return the response
     * @throws IOException in case there is a problem sending the request or parsing back the response
     */
    public OpenIndexResponse open(OpenIndexRequest openIndexRequest, RequestOptions options) throws IOException {
        return restHighLevelClient.performRequestAndParseEntity(openIndexRequest, IndicesRequestConverters::openIndex, options,
                OpenIndexResponse::fromXContent, emptySet());
    }

    /**
     * Asynchronously opens an index using the Open Index API.
     * See <a href="https://www.elastic.co/guide/en/elasticsearch/reference/current/indices-open-close.html">
     * Open Index API on elastic.co</a>
     * @param openIndexRequest the request
     * @param options the request options (e.g. headers), use {@link RequestOptions#DEFAULT} if nothing needs to be customized
     * @param listener the listener to be notified upon request completion
     */
    public void openAsync(OpenIndexRequest openIndexRequest, RequestOptions options, ActionListener<OpenIndexResponse> listener) {
        restHighLevelClient.performRequestAsyncAndParseEntity(openIndexRequest, IndicesRequestConverters::openIndex, options,
                OpenIndexResponse::fromXContent, listener, emptySet());
    }

    /**
     * Closes an index using the Close Index API.
     * See <a href="https://www.elastic.co/guide/en/elasticsearch/reference/current/indices-open-close.html">
     * Close Index API on elastic.co</a>
     * @param closeIndexRequest the request
     * @param options the request options (e.g. headers), use {@link RequestOptions#DEFAULT} if nothing needs to be customized
     * @return the response
     * @throws IOException in case there is a problem sending the request or parsing back the response
     */
    public AcknowledgedResponse close(CloseIndexRequest closeIndexRequest, RequestOptions options) throws IOException {
        return restHighLevelClient.performRequestAndParseEntity(closeIndexRequest, IndicesRequestConverters::closeIndex, options,
            AcknowledgedResponse::fromXContent, emptySet());
    }

    /**
     * Asynchronously closes an index using the Close Index API.
     * See <a href="https://www.elastic.co/guide/en/elasticsearch/reference/current/indices-open-close.html">
     * Close Index API on elastic.co</a>
     * @param closeIndexRequest the request
     * @param options the request options (e.g. headers), use {@link RequestOptions#DEFAULT} if nothing needs to be customized
     * @param listener the listener to be notified upon request completion
     */
    public void closeAsync(CloseIndexRequest closeIndexRequest, RequestOptions options, ActionListener<AcknowledgedResponse> listener) {
        restHighLevelClient.performRequestAsyncAndParseEntity(closeIndexRequest, IndicesRequestConverters::closeIndex, options,
            AcknowledgedResponse::fromXContent, listener, emptySet());
    }


    /**
     * Checks if one or more aliases exist using the Aliases Exist API.
     * See <a href="https://www.elastic.co/guide/en/elasticsearch/reference/current/indices-aliases.html">
     * Indices Aliases API on elastic.co</a>
     * @param getAliasesRequest the request
     * @param options the request options (e.g. headers), use {@link RequestOptions#DEFAULT} if nothing needs to be customized
     * @return the response
     * @throws IOException in case there is a problem sending the request
     */
    public boolean existsAlias(GetAliasesRequest getAliasesRequest, RequestOptions options) throws IOException {
        return restHighLevelClient.performRequest(getAliasesRequest, IndicesRequestConverters::existsAlias, options,
                RestHighLevelClient::convertExistsResponse, emptySet());
    }

    /**
     * Asynchronously checks if one or more aliases exist using the Aliases Exist API.
     * See <a href="https://www.elastic.co/guide/en/elasticsearch/reference/current/indices-aliases.html">
     * Indices Aliases API on elastic.co</a>
     * @param getAliasesRequest the request
     * @param options the request options (e.g. headers), use {@link RequestOptions#DEFAULT} if nothing needs to be customized
     * @param listener the listener to be notified upon request completion
     */
    public void existsAliasAsync(GetAliasesRequest getAliasesRequest, RequestOptions options, ActionListener<Boolean> listener) {
        restHighLevelClient.performRequestAsync(getAliasesRequest, IndicesRequestConverters::existsAlias, options,
                RestHighLevelClient::convertExistsResponse, listener, emptySet());
    }

    /**
     * Refresh one or more indices using the Refresh API.
     * See <a href="https://www.elastic.co/guide/en/elasticsearch/reference/current/indices-refresh.html"> Refresh API on elastic.co</a>
     * @param refreshRequest the request
     * @param options the request options (e.g. headers), use {@link RequestOptions#DEFAULT} if nothing needs to be customized
     * @return the response
     * @throws IOException in case there is a problem sending the request or parsing back the response
     */
    public RefreshResponse refresh(RefreshRequest refreshRequest, RequestOptions options) throws IOException {
        return restHighLevelClient.performRequestAndParseEntity(refreshRequest, IndicesRequestConverters::refresh, options,
                RefreshResponse::fromXContent, emptySet());
    }

    /**
     * Asynchronously refresh one or more indices using the Refresh API.
     * See <a href="https://www.elastic.co/guide/en/elasticsearch/reference/current/indices-refresh.html"> Refresh API on elastic.co</a>
     * @param refreshRequest the request
     * @param options the request options (e.g. headers), use {@link RequestOptions#DEFAULT} if nothing needs to be customized
     * @param listener the listener to be notified upon request completion
     */
    public void refreshAsync(RefreshRequest refreshRequest, RequestOptions options, ActionListener<RefreshResponse> listener) {
        restHighLevelClient.performRequestAsyncAndParseEntity(refreshRequest, IndicesRequestConverters::refresh, options,
                RefreshResponse::fromXContent, listener, emptySet());
    }

    /**
     * Flush one or more indices using the Flush API.
     * See <a href="https://www.elastic.co/guide/en/elasticsearch/reference/current/indices-flush.html"> Flush API on elastic.co</a>
     * @param flushRequest the request
     * @param options the request options (e.g. headers), use {@link RequestOptions#DEFAULT} if nothing needs to be customized
     * @return the response
     * @throws IOException in case there is a problem sending the request or parsing back the response
     */
    public FlushResponse flush(FlushRequest flushRequest, RequestOptions options) throws IOException {
        return restHighLevelClient.performRequestAndParseEntity(flushRequest, IndicesRequestConverters::flush, options,
                FlushResponse::fromXContent, emptySet());
    }

    /**
     * Asynchronously flush one or more indices using the Flush API.
     * See <a href="https://www.elastic.co/guide/en/elasticsearch/reference/current/indices-flush.html"> Flush API on elastic.co</a>
     * @param flushRequest the request
     * @param options the request options (e.g. headers), use {@link RequestOptions#DEFAULT} if nothing needs to be customized
     * @param listener the listener to be notified upon request completion
     */
    public void flushAsync(FlushRequest flushRequest, RequestOptions options, ActionListener<FlushResponse> listener) {
        restHighLevelClient.performRequestAsyncAndParseEntity(flushRequest, IndicesRequestConverters::flush, options,
                FlushResponse::fromXContent, listener, emptySet());
    }

    /**
     * Initiate a synced flush manually using the synced flush API.
     * See <a href="https://www.elastic.co/guide/en/elasticsearch/reference/current/indices-synced-flush.html">
     *     Synced flush API on elastic.co</a>
     * @param syncedFlushRequest the request
     * @param options the request options (e.g. headers), use {@link RequestOptions#DEFAULT} if nothing needs to be customized
     * @return the response
     * @throws IOException in case there is a problem sending the request or parsing back the response
     */
    public SyncedFlushResponse flushSynced(SyncedFlushRequest syncedFlushRequest, RequestOptions options) throws IOException {
        return restHighLevelClient.performRequestAndParseEntity(syncedFlushRequest, IndicesRequestConverters::flushSynced, options,
                SyncedFlushResponse::fromXContent, emptySet());
    }

    /**
     * Asynchronously initiate a synced flush manually using the synced flush API.
     * See <a href="https://www.elastic.co/guide/en/elasticsearch/reference/current/indices-synced-flush.html">
     *     Synced flush API on elastic.co</a>
     * @param syncedFlushRequest the request
     * @param options the request options (e.g. headers), use {@link RequestOptions#DEFAULT} if nothing needs to be customized
     * @param listener the listener to be notified upon request completion
     */
    public void flushSyncedAsync(SyncedFlushRequest syncedFlushRequest, RequestOptions options,
                                 ActionListener<SyncedFlushResponse> listener) {
        restHighLevelClient.performRequestAsyncAndParseEntity(syncedFlushRequest, IndicesRequestConverters::flushSynced, options,
                SyncedFlushResponse::fromXContent, listener, emptySet());
    }

    /**
     * Retrieve the settings of one or more indices.
     * See <a href="https://www.elastic.co/guide/en/elasticsearch/reference/current/indices-get-settings.html">
     * Indices Get Settings API on elastic.co</a>
     * @param getSettingsRequest the request
     * @param options the request options (e.g. headers), use {@link RequestOptions#DEFAULT} if nothing needs to be customized
     * @return the response
     * @throws IOException in case there is a problem sending the request or parsing back the response
     */
    public GetSettingsResponse getSettings(GetSettingsRequest getSettingsRequest, RequestOptions options) throws IOException {
        return restHighLevelClient.performRequestAndParseEntity(getSettingsRequest, IndicesRequestConverters::getSettings, options,
            GetSettingsResponse::fromXContent, emptySet());
    }

    /**
     * Asynchronously retrieve the settings of one or more indices.
     * See <a href="https://www.elastic.co/guide/en/elasticsearch/reference/current/indices-get-settings.html">
     * Indices Get Settings API on elastic.co</a>
     * @param getSettingsRequest the request
     * @param options the request options (e.g. headers), use {@link RequestOptions#DEFAULT} if nothing needs to be customized
     * @param listener the listener to be notified upon request completion
     */
    public void getSettingsAsync(GetSettingsRequest getSettingsRequest, RequestOptions options,
                                 ActionListener<GetSettingsResponse> listener) {
        restHighLevelClient.performRequestAsyncAndParseEntity(getSettingsRequest, IndicesRequestConverters::getSettings, options,
            GetSettingsResponse::fromXContent, listener, emptySet());
    }

    /**
     * Retrieve information about one or more indexes
     * See <a href="https://www.elastic.co/guide/en/elasticsearch/reference/current/indices-get-index.html">
     * Indices Get Index API on elastic.co</a>
     * @param getIndexRequest the request
     * @param options the request options (e.g. headers), use {@link RequestOptions#DEFAULT} if nothing needs to be customized
     * @return the response
     * @throws IOException in case there is a problem sending the request or parsing back the response
     */
    public GetIndexResponse get(GetIndexRequest getIndexRequest, RequestOptions options) throws IOException {
        return restHighLevelClient.performRequestAndParseEntity(getIndexRequest, IndicesRequestConverters::getIndex, options,
            GetIndexResponse::fromXContent, emptySet());
    }

    /**
     * Retrieve information about one or more indexes
     * See <a href="https://www.elastic.co/guide/en/elasticsearch/reference/current/indices-get-index.html">
     * Indices Get Index API on elastic.co</a>
     * @param getIndexRequest the request
     * @param options the request options (e.g. headers), use {@link RequestOptions#DEFAULT} if nothing needs to be customized
     * @param listener the listener to be notified upon request completion
     */
    public void getAsync(GetIndexRequest getIndexRequest, RequestOptions options,
                         ActionListener<GetIndexResponse> listener) {
        restHighLevelClient.performRequestAsyncAndParseEntity(getIndexRequest, IndicesRequestConverters::getIndex, options,
            GetIndexResponse::fromXContent, listener, emptySet());
    }

    /**
     * Retrieve information about one or more indexes
     * See <a href="https://www.elastic.co/guide/en/elasticsearch/reference/current/indices-get-index.html">
     * Indices Get Index API on elastic.co</a>
     * @param getIndexRequest the request
     * @param options the request options (e.g. headers), use {@link RequestOptions#DEFAULT} if nothing needs to be customized
     * @return the response
     * @throws IOException in case there is a problem sending the request or parsing back the response
     * @deprecated This method uses an old request object which still refers to types, a deprecated feature. The method
     * {@link #get(GetIndexRequest, RequestOptions)} should be used instead, which accepts a new request object.
     */
    @Deprecated
    public org.elasticsearch.action.admin.indices.get.GetIndexResponse get(
            org.elasticsearch.action.admin.indices.get.GetIndexRequest getIndexRequest, RequestOptions options) throws IOException {
        return restHighLevelClient.performRequestAndParseEntity(getIndexRequest, IndicesRequestConverters::getIndex, options,
                org.elasticsearch.action.admin.indices.get.GetIndexResponse::fromXContent, emptySet());
    }

    /**
     * Retrieve information about one or more indexes
     * See <a href="https://www.elastic.co/guide/en/elasticsearch/reference/current/indices-get-index.html">
     * Indices Get Index API on elastic.co</a>
     * @param getIndexRequest the request
     * @param options the request options (e.g. headers), use {@link RequestOptions#DEFAULT} if nothing needs to be customized
     * @param listener the listener to be notified upon request completion
     * @deprecated This method uses an old request object which still refers to types, a deprecated feature. The method
     * {@link #getAsync(GetIndexRequest, RequestOptions, ActionListener)} should be used instead, which accepts a new request object.
     */
    @Deprecated
    public void getAsync(org.elasticsearch.action.admin.indices.get.GetIndexRequest getIndexRequest, RequestOptions options,
            ActionListener<org.elasticsearch.action.admin.indices.get.GetIndexResponse> listener) {
        restHighLevelClient.performRequestAsyncAndParseEntity(getIndexRequest, IndicesRequestConverters::getIndex, options,
                org.elasticsearch.action.admin.indices.get.GetIndexResponse::fromXContent, listener, emptySet());
    }

    /**
     * Force merge one or more indices using the Force Merge API.
     * See <a href="https://www.elastic.co/guide/en/elasticsearch/reference/current/indices-forcemerge.html">
     * Force Merge API on elastic.co</a>
     * @param forceMergeRequest the request
     * @param options the request options (e.g. headers), use {@link RequestOptions#DEFAULT} if nothing needs to be customized
     * @return the response
     * @throws IOException in case there is a problem sending the request or parsing back the response
     * @deprecated use {@link #forcemerge(ForceMergeRequest, RequestOptions)} instead
     */
    @Deprecated
    public ForceMergeResponse forceMerge(ForceMergeRequest forceMergeRequest, RequestOptions options) throws IOException {
        return forcemerge(forceMergeRequest, options);
    }

    /**
     * Force merge one or more indices using the Force Merge API.
     * See <a href="https://www.elastic.co/guide/en/elasticsearch/reference/current/indices-forcemerge.html">
     * Force Merge API on elastic.co</a>
     * @param forceMergeRequest the request
     * @param options the request options (e.g. headers), use {@link RequestOptions#DEFAULT} if nothing needs to be customized
     * @return the response
     * @throws IOException in case there is a problem sending the request or parsing back the response
     */
    public ForceMergeResponse forcemerge(ForceMergeRequest forceMergeRequest, RequestOptions options) throws IOException {
        return restHighLevelClient.performRequestAndParseEntity(forceMergeRequest, IndicesRequestConverters::forceMerge, options,
                ForceMergeResponse::fromXContent, emptySet());
    }

    /**
     * Asynchronously force merge one or more indices using the Force Merge API.
     * See <a href="https://www.elastic.co/guide/en/elasticsearch/reference/current/indices-forcemerge.html">
     * Force Merge API on elastic.co</a>
     * @param forceMergeRequest the request
     * @param options the request options (e.g. headers), use {@link RequestOptions#DEFAULT} if nothing needs to be customized
     * @param listener the listener to be notified upon request completion
     * @deprecated use {@link #forcemergeAsync(ForceMergeRequest, RequestOptions, ActionListener)} instead
     */
    @Deprecated
    public void forceMergeAsync(ForceMergeRequest forceMergeRequest, RequestOptions options, ActionListener<ForceMergeResponse> listener) {
        forcemergeAsync(forceMergeRequest, options, listener);
    }

    /**
     * Asynchronously force merge one or more indices using the Force Merge API.
     * See <a href="https://www.elastic.co/guide/en/elasticsearch/reference/current/indices-forcemerge.html">
     * Force Merge API on elastic.co</a>
     * @param forceMergeRequest the request
     * @param options the request options (e.g. headers), use {@link RequestOptions#DEFAULT} if nothing needs to be customized
     * @param listener the listener to be notified upon request completion
     */
    public void forcemergeAsync(ForceMergeRequest forceMergeRequest, RequestOptions options, ActionListener<ForceMergeResponse> listener) {
        restHighLevelClient.performRequestAsyncAndParseEntity(forceMergeRequest, IndicesRequestConverters::forceMerge, options,
                ForceMergeResponse::fromXContent, listener, emptySet());
    }

    /**
     * Clears the cache of one or more indices using the Clear Cache API.
     * See <a href="https://www.elastic.co/guide/en/elasticsearch/reference/current/indices-clearcache.html">
     * Clear Cache API on elastic.co</a>
     * @param clearIndicesCacheRequest the request
     * @param options the request options (e.g. headers), use {@link RequestOptions#DEFAULT} if nothing needs to be customized
     * @return the response
     * @throws IOException in case there is a problem sending the request or parsing back the response
     */
    public ClearIndicesCacheResponse clearCache(ClearIndicesCacheRequest clearIndicesCacheRequest,
                                                RequestOptions options) throws IOException {
        return restHighLevelClient.performRequestAndParseEntity(clearIndicesCacheRequest, IndicesRequestConverters::clearCache, options,
                ClearIndicesCacheResponse::fromXContent, emptySet());
    }

    /**
     * Asynchronously clears the cache of one or more indices using the Clear Cache API.
     * See <a href="https://www.elastic.co/guide/en/elasticsearch/reference/current/indices-clearcache.html">
     * Clear Cache API on elastic.co</a>
     * @param clearIndicesCacheRequest the request
     * @param options the request options (e.g. headers), use {@link RequestOptions#DEFAULT} if nothing needs to be customized
     * @param listener the listener to be notified upon request completion
     */
    public void clearCacheAsync(ClearIndicesCacheRequest clearIndicesCacheRequest, RequestOptions options,
                                ActionListener<ClearIndicesCacheResponse> listener) {
        restHighLevelClient.performRequestAsyncAndParseEntity(clearIndicesCacheRequest, IndicesRequestConverters::clearCache, options,
                ClearIndicesCacheResponse::fromXContent, listener, emptySet());
    }

    /**
     * Checks if the index (indices) exists or not.
     * See <a href="https://www.elastic.co/guide/en/elasticsearch/reference/current/indices-exists.html">
     * Indices Exists API on elastic.co</a>
     * @param request the request
     * @param options the request options (e.g. headers), use {@link RequestOptions#DEFAULT} if nothing needs to be customized
     * @return the response
     * @throws IOException in case there is a problem sending the request
     */
    public boolean exists(GetIndexRequest request, RequestOptions options) throws IOException {
        return restHighLevelClient.performRequest(
            request,
            IndicesRequestConverters::indicesExist,
            options,
            RestHighLevelClient::convertExistsResponse,
            Collections.emptySet()
        );
    }

    /**
     * Asynchronously checks if the index (indices) exists or not.
     * See <a href="https://www.elastic.co/guide/en/elasticsearch/reference/current/indices-exists.html">
     * Indices Exists API on elastic.co</a>
     * @param request the request
     * @param options the request options (e.g. headers), use {@link RequestOptions#DEFAULT} if nothing needs to be customized
     * @param listener the listener to be notified upon request completion
     */
    public void existsAsync(GetIndexRequest request, RequestOptions options, ActionListener<Boolean> listener) {
        restHighLevelClient.performRequestAsync(
                request,
                IndicesRequestConverters::indicesExist,
                options,
                RestHighLevelClient::convertExistsResponse,
                listener,
                Collections.emptySet()
        );
    }

    /**
     * Checks if the index (indices) exists or not.
     * See <a href="https://www.elastic.co/guide/en/elasticsearch/reference/current/indices-exists.html">
     * Indices Exists API on elastic.co</a>
     * @param request the request
     * @param options the request options (e.g. headers), use {@link RequestOptions#DEFAULT} if nothing needs to be customized
     * @return the response
     * @throws IOException in case there is a problem sending the request
     * @deprecated This method uses an old request object which still refers to types, a deprecated feature. The method
     * {@link #exists(GetIndexRequest, RequestOptions)} should be used instead, which accepts a new request object.
     */
    @Deprecated
    public boolean exists(org.elasticsearch.action.admin.indices.get.GetIndexRequest request, RequestOptions options) throws IOException {
        return restHighLevelClient.performRequest(
            request,
            IndicesRequestConverters::indicesExist,
            options,
            RestHighLevelClient::convertExistsResponse,
            Collections.emptySet()
        );
    }

    /**
     * Asynchronously checks if the index (indices) exists or not.
     * See <a href="https://www.elastic.co/guide/en/elasticsearch/reference/current/indices-exists.html">
     * Indices Exists API on elastic.co</a>
     * @param request the request
     * @param options the request options (e.g. headers), use {@link RequestOptions#DEFAULT} if nothing needs to be customized
     * @param listener the listener to be notified upon request completion
     * @deprecated This method uses an old request object which still refers to types, a deprecated feature. The method
     * {@link #existsAsync(GetIndexRequest, RequestOptions, ActionListener)} should be used instead, which accepts a new request object.
     */
    @Deprecated
    public void existsAsync(org.elasticsearch.action.admin.indices.get.GetIndexRequest request, RequestOptions options,
            ActionListener<Boolean> listener) {
        restHighLevelClient.performRequestAsync(
                request,
                IndicesRequestConverters::indicesExist,
                options,
                RestHighLevelClient::convertExistsResponse,
                listener,
                Collections.emptySet()
        );
    }

    /**
     * Shrinks an index using the Shrink Index API.
     * See <a href="https://www.elastic.co/guide/en/elasticsearch/reference/current/indices-shrink-index.html">
     * Shrink Index API on elastic.co</a>
     * @param resizeRequest the request
     * @param options the request options (e.g. headers), use {@link RequestOptions#DEFAULT} if nothing needs to be customized
     * @return the response
     * @throws IOException in case there is a problem sending the request or parsing back the response
     */
    public ResizeResponse shrink(ResizeRequest resizeRequest, RequestOptions options) throws IOException {
        return restHighLevelClient.performRequestAndParseEntity(resizeRequest, IndicesRequestConverters::shrink, options,
                ResizeResponse::fromXContent, emptySet());
    }

    /**
     * Asynchronously shrinks an index using the Shrink index API.
     * See <a href="https://www.elastic.co/guide/en/elasticsearch/reference/current/indices-shrink-index.html">
     * Shrink Index API on elastic.co</a>
     * @param resizeRequest the request
     * @param options the request options (e.g. headers), use {@link RequestOptions#DEFAULT} if nothing needs to be customized
     * @param listener the listener to be notified upon request completion
     */
    public void shrinkAsync(ResizeRequest resizeRequest, RequestOptions options, ActionListener<ResizeResponse> listener) {
        restHighLevelClient.performRequestAsyncAndParseEntity(resizeRequest, IndicesRequestConverters::shrink, options,
                ResizeResponse::fromXContent, listener, emptySet());
    }

    /**
     * Splits an index using the Split Index API.
     * See <a href="https://www.elastic.co/guide/en/elasticsearch/reference/current/indices-split-index.html">
     * Split Index API on elastic.co</a>
     * @param resizeRequest the request
     * @param options the request options (e.g. headers), use {@link RequestOptions#DEFAULT} if nothing needs to be customized
     * @return the response
     * @throws IOException in case there is a problem sending the request or parsing back the response
     */
    public ResizeResponse split(ResizeRequest resizeRequest, RequestOptions options) throws IOException {
        return restHighLevelClient.performRequestAndParseEntity(resizeRequest, IndicesRequestConverters::split, options,
                ResizeResponse::fromXContent, emptySet());
    }

    /**
     * Asynchronously splits an index using the Split Index API.
     * See <a href="https://www.elastic.co/guide/en/elasticsearch/reference/current/indices-split-index.html">
     * Split Index API on elastic.co</a>
     * @param resizeRequest the request
     * @param options the request options (e.g. headers), use {@link RequestOptions#DEFAULT} if nothing needs to be customized
     * @param listener the listener to be notified upon request completion
     */
    public void splitAsync(ResizeRequest resizeRequest, RequestOptions options, ActionListener<ResizeResponse> listener) {
        restHighLevelClient.performRequestAsyncAndParseEntity(resizeRequest, IndicesRequestConverters::split, options,
                ResizeResponse::fromXContent, listener, emptySet());
    }

    /**
     * Rolls over an index using the Rollover Index API.
     * See <a href="https://www.elastic.co/guide/en/elasticsearch/reference/current/indices-rollover-index.html">
     * Rollover Index API on elastic.co</a>
     * @param rolloverRequest the request
     * @param options the request options (e.g. headers), use {@link RequestOptions#DEFAULT} if nothing needs to be customized
     * @return the response
     * @throws IOException in case there is a problem sending the request or parsing back the response
     */
    public RolloverResponse rollover(RolloverRequest rolloverRequest, RequestOptions options) throws IOException {
        return restHighLevelClient.performRequestAndParseEntity(rolloverRequest, IndicesRequestConverters::rollover, options,
                RolloverResponse::fromXContent, emptySet());
    }

    /**
     * Asynchronously rolls over an index using the Rollover Index API.
     * See <a href="https://www.elastic.co/guide/en/elasticsearch/reference/current/indices-rollover-index.html">
     * Rollover Index API on elastic.co</a>
     * @param rolloverRequest the request
     * @param options the request options (e.g. headers), use {@link RequestOptions#DEFAULT} if nothing needs to be customized
     * @param listener the listener to be notified upon request completion
     */
    public void rolloverAsync(RolloverRequest rolloverRequest, RequestOptions options, ActionListener<RolloverResponse> listener) {
        restHighLevelClient.performRequestAsyncAndParseEntity(rolloverRequest, IndicesRequestConverters::rollover, options,
                RolloverResponse::fromXContent, listener, emptySet());
    }

    /**
     * Gets one or more aliases using the Get Index Aliases API.
     * See <a href="https://www.elastic.co/guide/en/elasticsearch/reference/current/indices-aliases.html"> Indices Aliases API on
     * elastic.co</a>
     * @param getAliasesRequest the request
     * @param options the request options (e.g. headers), use {@link RequestOptions#DEFAULT} if nothing needs to be customized
     * @return the response
     * @throws IOException in case there is a problem sending the request or parsing back the response
     */
    public GetAliasesResponse getAlias(GetAliasesRequest getAliasesRequest, RequestOptions options) throws IOException {
        return restHighLevelClient.performRequestAndParseEntity(getAliasesRequest, IndicesRequestConverters::getAlias, options,
                GetAliasesResponse::fromXContent, singleton(RestStatus.NOT_FOUND.getStatus()));
    }

    /**
     * Asynchronously gets one or more aliases using the Get Index Aliases API.
     * See <a href="https://www.elastic.co/guide/en/elasticsearch/reference/current/indices-aliases.html"> Indices Aliases API on
     * elastic.co</a>
     * @param getAliasesRequest the request
     * @param options the request options (e.g. headers), use {@link RequestOptions#DEFAULT} if nothing needs to be customized
     * @param listener the listener to be notified upon request completion
     */
    public void getAliasAsync(GetAliasesRequest getAliasesRequest, RequestOptions options, ActionListener<GetAliasesResponse> listener) {
        restHighLevelClient.performRequestAsyncAndParseEntity(getAliasesRequest, IndicesRequestConverters::getAlias, options,
                GetAliasesResponse::fromXContent, listener, singleton(RestStatus.NOT_FOUND.getStatus()));
    }

    /**
     * Updates specific index level settings using the Update Indices Settings API.
     * See <a href="https://www.elastic.co/guide/en/elasticsearch/reference/current/indices-update-settings.html"> Update Indices Settings
     * API on elastic.co</a>
     * @param updateSettingsRequest the request
     * @param options the request options (e.g. headers), use {@link RequestOptions#DEFAULT} if nothing needs to be customized
     * @return the response
     * @throws IOException in case there is a problem sending the request or parsing back the response
     */
    public AcknowledgedResponse putSettings(UpdateSettingsRequest updateSettingsRequest, RequestOptions options) throws IOException {
        return restHighLevelClient.performRequestAndParseEntity(updateSettingsRequest, IndicesRequestConverters::indexPutSettings, options,
            AcknowledgedResponse::fromXContent, emptySet());
    }

    /**
     * Asynchronously updates specific index level settings using the Update Indices Settings API.
     * See <a href="https://www.elastic.co/guide/en/elasticsearch/reference/current/indices-update-settings.html"> Update Indices Settings
     * API on elastic.co</a>
     * @param updateSettingsRequest the request
     * @param options the request options (e.g. headers), use {@link RequestOptions#DEFAULT} if nothing needs to be customized
     * @param listener the listener to be notified upon request completion
     */
    public void putSettingsAsync(UpdateSettingsRequest updateSettingsRequest, RequestOptions options,
                                 ActionListener<AcknowledgedResponse> listener) {
        restHighLevelClient.performRequestAsyncAndParseEntity(updateSettingsRequest, IndicesRequestConverters::indexPutSettings, options,
            AcknowledgedResponse::fromXContent, listener, emptySet());
    }

    
    /**
     * Puts an index template using the Index Templates API.
     * See <a href="https://www.elastic.co/guide/en/elasticsearch/reference/current/indices-templates.html"> Index Templates API
     * on elastic.co</a>
     * @param putIndexTemplateRequest the request
     * @param options the request options (e.g. headers), use {@link RequestOptions#DEFAULT} if nothing needs to be customized
     * @return the response
     * @throws IOException in case there is a problem sending the request or parsing back the response
     * @deprecated This old form of request allows types in mappings. Use {@link #putTemplate(PutIndexTemplateRequest, RequestOptions)} 
     * instead which introduces a new request object without types.
     */
    @Deprecated
    public AcknowledgedResponse putTemplate(
            org.elasticsearch.action.admin.indices.template.put.PutIndexTemplateRequest putIndexTemplateRequest,
            RequestOptions options) throws IOException {
        return restHighLevelClient.performRequestAndParseEntity(putIndexTemplateRequest, IndicesRequestConverters::putTemplate, options,
            AcknowledgedResponse::fromXContent, emptySet());
    }

    /**
     * Asynchronously puts an index template using the Index Templates API.
     * See <a href="https://www.elastic.co/guide/en/elasticsearch/reference/current/indices-templates.html"> Index Templates API
     * on elastic.co</a>
     * @param putIndexTemplateRequest the request
     * @param options the request options (e.g. headers), use {@link RequestOptions#DEFAULT} if nothing needs to be customized
     * @param listener the listener to be notified upon request completion
     * @deprecated This old form of request allows types in mappings. 
     * Use {@link #putTemplateAsync(PutIndexTemplateRequest, RequestOptions, ActionListener)} 
     * instead which introduces a new request object without types.
     */
    @Deprecated
    public void putTemplateAsync(org.elasticsearch.action.admin.indices.template.put.PutIndexTemplateRequest putIndexTemplateRequest, 
            RequestOptions options, ActionListener<AcknowledgedResponse> listener) {
        restHighLevelClient.performRequestAsyncAndParseEntity(putIndexTemplateRequest, IndicesRequestConverters::putTemplate, options,
            AcknowledgedResponse::fromXContent, listener, emptySet());
    }
    
    
    /**
     * Puts an index template using the Index Templates API.
     * See <a href="https://www.elastic.co/guide/en/elasticsearch/reference/current/indices-templates.html"> Index Templates API
     * on elastic.co</a>
     * @param putIndexTemplateRequest the request
     * @param options the request options (e.g. headers), use {@link RequestOptions#DEFAULT} if nothing needs to be customized
     * @return the response
     * @throws IOException in case there is a problem sending the request or parsing back the response
     */
    public AcknowledgedResponse putTemplate(
            PutIndexTemplateRequest putIndexTemplateRequest,
            RequestOptions options) throws IOException {
        return restHighLevelClient.performRequestAndParseEntity(putIndexTemplateRequest, IndicesRequestConverters::putTemplate, options,
            AcknowledgedResponse::fromXContent, emptySet());
    }

    /**
     * Asynchronously puts an index template using the Index Templates API.
     * See <a href="https://www.elastic.co/guide/en/elasticsearch/reference/current/indices-templates.html"> Index Templates API
     * on elastic.co</a>
     * @param putIndexTemplateRequest the request
     * @param options the request options (e.g. headers), use {@link RequestOptions#DEFAULT} if nothing needs to be customized
     * @param listener the listener to be notified upon request completion
     */
    public void putTemplateAsync(PutIndexTemplateRequest putIndexTemplateRequest, 
            RequestOptions options, ActionListener<AcknowledgedResponse> listener) {
        restHighLevelClient.performRequestAsyncAndParseEntity(putIndexTemplateRequest, IndicesRequestConverters::putTemplate, options,
            AcknowledgedResponse::fromXContent, listener, emptySet());
    }

    /**
     * Validate a potentially expensive query without executing it.
     * <p>
     * See <a href="https://www.elastic.co/guide/en/elasticsearch/reference/current/search-validate.html"> Validate Query API
     * on elastic.co</a>
     * @param validateQueryRequest the request
     * @param options the request options (e.g. headers), use {@link RequestOptions#DEFAULT} if nothing needs to be customized
     * @return the response
     * @throws IOException in case there is a problem sending the request or parsing back the response
     */
    public ValidateQueryResponse validateQuery(ValidateQueryRequest validateQueryRequest, RequestOptions options) throws IOException {
        return restHighLevelClient.performRequestAndParseEntity(validateQueryRequest, IndicesRequestConverters::validateQuery, options,
            ValidateQueryResponse::fromXContent, emptySet());
    }

    /**
     * Asynchronously validate a potentially expensive query without executing it.
     * <p>
     * See <a href="https://www.elastic.co/guide/en/elasticsearch/reference/current/search-validate.html"> Validate Query API
     * on elastic.co</a>
     * @param validateQueryRequest the request
     * @param options the request options (e.g. headers), use {@link RequestOptions#DEFAULT} if nothing needs to be customized
     * @param listener the listener to be notified upon request completion
     */
    public void validateQueryAsync(ValidateQueryRequest validateQueryRequest, RequestOptions options,
                                   ActionListener<ValidateQueryResponse> listener) {
        restHighLevelClient.performRequestAsyncAndParseEntity(validateQueryRequest, IndicesRequestConverters::validateQuery, options,
            ValidateQueryResponse::fromXContent, listener, emptySet());
    }

    /**
     * Gets index templates using the Index Templates API. The mappings will be returned in a legacy deprecated format, where the
     * mapping definition is nested under the type name.
     * See <a href="https://www.elastic.co/guide/en/elasticsearch/reference/current/indices-templates.html"> Index Templates API
     * on elastic.co</a>
     * @param getIndexTemplatesRequest the request
     * @param options the request options (e.g. headers), use {@link RequestOptions#DEFAULT} if nothing needs to be customized
     * @return the response
     * @throws IOException in case there is a problem sending the request or parsing back the response
     * @deprecated This method uses an old response object which still refers to types, a deprecated feature. Use 
     * {@link #getIndexTemplate(GetIndexTemplatesRequest, RequestOptions)} instead which returns a new response object
     */
    @Deprecated
    public org.elasticsearch.action.admin.indices.template.get.GetIndexTemplatesResponse getTemplate(
            GetIndexTemplatesRequest getIndexTemplatesRequest, RequestOptions options) throws IOException {
        return restHighLevelClient.performRequestAndParseEntity(getIndexTemplatesRequest,
            IndicesRequestConverters::getTemplatesWithDocumentTypes,
            options, org.elasticsearch.action.admin.indices.template.get.GetIndexTemplatesResponse::fromXContent, emptySet());
    }
    
    /**
     * Gets index templates using the Index Templates API
     * See <a href="https://www.elastic.co/guide/en/elasticsearch/reference/current/indices-templates.html"> Index Templates API
     * on elastic.co</a>
     * @param options the request options (e.g. headers), use {@link RequestOptions#DEFAULT} if nothing needs to be customized
     * @param getIndexTemplatesRequest the request
     * @return the response
     * @throws IOException in case there is a problem sending the request or parsing back the response
     */
    public GetIndexTemplatesResponse getIndexTemplate(GetIndexTemplatesRequest getIndexTemplatesRequest, RequestOptions options)
                                                  throws IOException {
        return restHighLevelClient.performRequestAndParseEntity(getIndexTemplatesRequest,
            IndicesRequestConverters::getTemplates,
            options, GetIndexTemplatesResponse::fromXContent, emptySet());
    }    

    /**
     * Asynchronously gets index templates using the Index Templates API. The mappings will be returned in a legacy deprecated format, 
     * where the mapping definition is nested under the type name.
     * See <a href="https://www.elastic.co/guide/en/elasticsearch/reference/current/indices-templates.html"> Index Templates API
     * on elastic.co</a>
     * @param getIndexTemplatesRequest the request
     * @param options the request options (e.g. headers), use {@link RequestOptions#DEFAULT} if nothing needs to be customized
     * @param listener the listener to be notified upon request completion
     * @deprecated This method uses an old response object which still refers to types, a deprecated feature. Use 
     * {@link #getIndexTemplateAsync(GetIndexTemplatesRequest, RequestOptions, ActionListener)} instead which returns a new response object
     */
    @Deprecated
    public void getTemplateAsync(GetIndexTemplatesRequest getIndexTemplatesRequest, RequestOptions options,
                                 ActionListener<org.elasticsearch.action.admin.indices.template.get.GetIndexTemplatesResponse> listener) {
        restHighLevelClient.performRequestAsyncAndParseEntity(getIndexTemplatesRequest,
            IndicesRequestConverters::getTemplatesWithDocumentTypes,
            options, org.elasticsearch.action.admin.indices.template.get.GetIndexTemplatesResponse::fromXContent, listener, emptySet());
    }
    
    /**
     * Asynchronously gets index templates using the Index Templates API
     * See <a href="https://www.elastic.co/guide/en/elasticsearch/reference/current/indices-templates.html"> Index Templates API
     * on elastic.co</a>
     * @param getIndexTemplatesRequest the request
     * @param options the request options (e.g. headers), use {@link RequestOptions#DEFAULT} if nothing needs to be customized
     * @param listener the listener to be notified upon request completion
     */
    public void getIndexTemplateAsync(GetIndexTemplatesRequest getIndexTemplatesRequest, RequestOptions options, 
                                 ActionListener<GetIndexTemplatesResponse> listener) {
        restHighLevelClient.performRequestAsyncAndParseEntity(getIndexTemplatesRequest,
            IndicesRequestConverters::getTemplates,
            options, GetIndexTemplatesResponse::fromXContent, listener, emptySet());
    }    

    /**
     * Uses the Index Templates API to determine if index templates exist
     *
     * @param indexTemplatesRequest the request
     * @param options the request options (e.g. headers), use {@link RequestOptions#DEFAULT} if nothing needs to be customized
     * @return true if any index templates in the request exist, false otherwise
     * @throws IOException in case there is a problem sending the request or parsing back the response
     */
    public boolean existsTemplate(IndexTemplatesExistRequest indexTemplatesRequest, RequestOptions options) throws IOException {
        return restHighLevelClient.performRequest(indexTemplatesRequest, IndicesRequestConverters::templatesExist, options,
            RestHighLevelClient::convertExistsResponse, emptySet());
    }

    /**
     * Uses the Index Templates API to determine if index templates exist
     *
     * @param indexTemplatesExistRequest the request
     * @param options the request options (e.g. headers), use {@link RequestOptions#DEFAULT} if nothing needs to be customized
     * @param listener the listener to be notified upon request completion. The listener will be called with the value {@code true}
     *                 if any index templates in the request exist, false otherwise
     */
    public void existsTemplateAsync(IndexTemplatesExistRequest indexTemplatesExistRequest,
                                    RequestOptions options,
                                    ActionListener<Boolean> listener) {

        restHighLevelClient.performRequestAsync(indexTemplatesExistRequest, IndicesRequestConverters::templatesExist, options,
            RestHighLevelClient::convertExistsResponse, listener, emptySet());
    }

    /**
     * Calls the analyze API
     *
     * See <a href="https://www.elastic.co/guide/en/elasticsearch/reference/current/indices-analyze.html">Analyze API on elastic.co</a>
     *
     * @param request   the request
     * @param options   the request options (e.g. headers), use {@link RequestOptions#DEFAULT} if nothing needs to be customized
     */
    public AnalyzeResponse analyze(AnalyzeRequest request, RequestOptions options) throws IOException {
        return restHighLevelClient.performRequestAndParseEntity(request, IndicesRequestConverters::analyze, options,
            AnalyzeResponse::fromXContent, emptySet());
    }

    /**
     * Asynchronously calls the analyze API
     *
     * See <a href="https://www.elastic.co/guide/en/elasticsearch/reference/current/indices-analyze.html">Analyze API on elastic.co</a>
     *
     * @param request the request
     * @param options the request options (e.g. headers), use {@link RequestOptions#DEFAULT} if nothing needs to be customized
     * @param listener the listener to be notified upon request completion
     */
    public void analyzeAsync(AnalyzeRequest request, RequestOptions options,
                             ActionListener<AnalyzeResponse> listener) {
        restHighLevelClient.performRequestAsyncAndParseEntity(request, IndicesRequestConverters::analyze, options,
            AnalyzeResponse::fromXContent, listener, emptySet());
    }

    /**
     * Synchronously calls the _freeze API
     *
     * @param request the request
     * @param options the request options (e.g. headers), use {@link RequestOptions#DEFAULT} if nothing needs to be customized
     */
    public ShardsAcknowledgedResponse freeze(FreezeIndexRequest request, RequestOptions options) throws IOException {
        return restHighLevelClient.performRequestAndParseEntity(request, IndicesRequestConverters::freezeIndex, options,
            ShardsAcknowledgedResponse::fromXContent, emptySet());
    }

    /**
     * Asynchronously calls the _freeze API
     *
     * @param request the request
     * @param options the request options (e.g. headers), use {@link RequestOptions#DEFAULT} if nothing needs to be customized
     * @param listener the listener to be notified upon request completion
     */
    public void freezeAsync(FreezeIndexRequest request, RequestOptions options, ActionListener<ShardsAcknowledgedResponse> listener) {
        restHighLevelClient.performRequestAsyncAndParseEntity(request, IndicesRequestConverters::freezeIndex, options,
            ShardsAcknowledgedResponse::fromXContent, listener, emptySet());
    }

    /**
     * Synchronously calls the _unfreeze API
     *
     * @param request the request
     * @param options the request options (e.g. headers), use {@link RequestOptions#DEFAULT} if nothing needs to be customized
     */
    public ShardsAcknowledgedResponse unfreeze(UnfreezeIndexRequest request, RequestOptions options) throws IOException {
        return restHighLevelClient.performRequestAndParseEntity(request, IndicesRequestConverters::unfreezeIndex, options,
            ShardsAcknowledgedResponse::fromXContent, emptySet());
    }

    /**
     * Asynchronously calls the _unfreeze API
     *
     * @param request the request
     * @param options the request options (e.g. headers), use {@link RequestOptions#DEFAULT} if nothing needs to be customized
     * @param listener the listener to be notified upon request completion
     */
    public void unfreezeAsync(UnfreezeIndexRequest request, RequestOptions options, ActionListener<ShardsAcknowledgedResponse> listener) {
        restHighLevelClient.performRequestAsyncAndParseEntity(request, IndicesRequestConverters::unfreezeIndex, options,
            ShardsAcknowledgedResponse::fromXContent, listener, emptySet());
    }

    /**
     * Delete an index template using the Index Templates API
     * See <a href="https://www.elastic.co/guide/en/elasticsearch/reference/current/indices-templates.html"> Index Templates API
     * on elastic.co</a>
     *
     * @param request the request
     * @param options the request options (e.g. headers), use {@link RequestOptions#DEFAULT} if nothing needs to be customized
     * @throws IOException in case there is a problem sending the request or parsing back the response
     */
    public AcknowledgedResponse deleteTemplate(DeleteIndexTemplateRequest request, RequestOptions options) throws IOException {
        return restHighLevelClient.performRequestAndParseEntity(request, IndicesRequestConverters::deleteTemplate,
            options, AcknowledgedResponse::fromXContent, emptySet());
    }

    /**
     * Asynchronously delete an index template using the Index Templates API
     * See <a href="https://www.elastic.co/guide/en/elasticsearch/reference/current/indices-templates.html"> Index Templates API
     * on elastic.co</a>
     *
     * @param request  the request
     * @param options  the request options (e.g. headers), use {@link RequestOptions#DEFAULT} if nothing needs to be customized
     * @param listener the listener to be notified upon request completion
     */
    public void deleteTemplateAsync(DeleteIndexTemplateRequest request, RequestOptions options,
                                    ActionListener<AcknowledgedResponse> listener) {
        restHighLevelClient.performRequestAsyncAndParseEntity(request, IndicesRequestConverters::deleteTemplate,
            options, AcknowledgedResponse::fromXContent, listener, emptySet());
    }
}<|MERGE_RESOLUTION|>--- conflicted
+++ resolved
@@ -33,15 +33,6 @@
 import org.elasticsearch.action.admin.indices.flush.SyncedFlushRequest;
 import org.elasticsearch.action.admin.indices.forcemerge.ForceMergeRequest;
 import org.elasticsearch.action.admin.indices.forcemerge.ForceMergeResponse;
-<<<<<<< HEAD
-import org.elasticsearch.action.admin.indices.mapping.get.GetMappingsRequest;
-import org.elasticsearch.action.admin.indices.mapping.get.GetMappingsResponse;
-=======
-import org.elasticsearch.action.admin.indices.get.GetIndexRequest;
-import org.elasticsearch.action.admin.indices.get.GetIndexResponse;
-import org.elasticsearch.client.indices.GetFieldMappingsRequest;
-import org.elasticsearch.client.indices.GetFieldMappingsResponse;
->>>>>>> 8280a206
 import org.elasticsearch.action.admin.indices.open.OpenIndexRequest;
 import org.elasticsearch.action.admin.indices.open.OpenIndexResponse;
 import org.elasticsearch.action.admin.indices.refresh.RefreshRequest;
@@ -66,9 +57,9 @@
 import org.elasticsearch.client.indices.GetIndexRequest;
 import org.elasticsearch.client.indices.GetIndexResponse;
 import org.elasticsearch.client.indices.GetIndexTemplatesRequest;
+import org.elasticsearch.client.indices.GetIndexTemplatesResponse;
 import org.elasticsearch.client.indices.GetMappingsRequest;
 import org.elasticsearch.client.indices.GetMappingsResponse;
-import org.elasticsearch.client.indices.GetIndexTemplatesResponse;
 import org.elasticsearch.client.indices.IndexTemplatesExistRequest;
 import org.elasticsearch.client.indices.PutIndexTemplateRequest;
 import org.elasticsearch.client.indices.PutMappingRequest;
@@ -997,7 +988,7 @@
             AcknowledgedResponse::fromXContent, listener, emptySet());
     }
 
-    
+
     /**
      * Puts an index template using the Index Templates API.
      * See <a href="https://www.elastic.co/guide/en/elasticsearch/reference/current/indices-templates.html"> Index Templates API
@@ -1006,7 +997,7 @@
      * @param options the request options (e.g. headers), use {@link RequestOptions#DEFAULT} if nothing needs to be customized
      * @return the response
      * @throws IOException in case there is a problem sending the request or parsing back the response
-     * @deprecated This old form of request allows types in mappings. Use {@link #putTemplate(PutIndexTemplateRequest, RequestOptions)} 
+     * @deprecated This old form of request allows types in mappings. Use {@link #putTemplate(PutIndexTemplateRequest, RequestOptions)}
      * instead which introduces a new request object without types.
      */
     @Deprecated
@@ -1024,18 +1015,18 @@
      * @param putIndexTemplateRequest the request
      * @param options the request options (e.g. headers), use {@link RequestOptions#DEFAULT} if nothing needs to be customized
      * @param listener the listener to be notified upon request completion
-     * @deprecated This old form of request allows types in mappings. 
-     * Use {@link #putTemplateAsync(PutIndexTemplateRequest, RequestOptions, ActionListener)} 
+     * @deprecated This old form of request allows types in mappings.
+     * Use {@link #putTemplateAsync(PutIndexTemplateRequest, RequestOptions, ActionListener)}
      * instead which introduces a new request object without types.
      */
     @Deprecated
-    public void putTemplateAsync(org.elasticsearch.action.admin.indices.template.put.PutIndexTemplateRequest putIndexTemplateRequest, 
+    public void putTemplateAsync(org.elasticsearch.action.admin.indices.template.put.PutIndexTemplateRequest putIndexTemplateRequest,
             RequestOptions options, ActionListener<AcknowledgedResponse> listener) {
         restHighLevelClient.performRequestAsyncAndParseEntity(putIndexTemplateRequest, IndicesRequestConverters::putTemplate, options,
             AcknowledgedResponse::fromXContent, listener, emptySet());
     }
-    
-    
+
+
     /**
      * Puts an index template using the Index Templates API.
      * See <a href="https://www.elastic.co/guide/en/elasticsearch/reference/current/indices-templates.html"> Index Templates API
@@ -1060,7 +1051,7 @@
      * @param options the request options (e.g. headers), use {@link RequestOptions#DEFAULT} if nothing needs to be customized
      * @param listener the listener to be notified upon request completion
      */
-    public void putTemplateAsync(PutIndexTemplateRequest putIndexTemplateRequest, 
+    public void putTemplateAsync(PutIndexTemplateRequest putIndexTemplateRequest,
             RequestOptions options, ActionListener<AcknowledgedResponse> listener) {
         restHighLevelClient.performRequestAsyncAndParseEntity(putIndexTemplateRequest, IndicesRequestConverters::putTemplate, options,
             AcknowledgedResponse::fromXContent, listener, emptySet());
@@ -1105,7 +1096,7 @@
      * @param options the request options (e.g. headers), use {@link RequestOptions#DEFAULT} if nothing needs to be customized
      * @return the response
      * @throws IOException in case there is a problem sending the request or parsing back the response
-     * @deprecated This method uses an old response object which still refers to types, a deprecated feature. Use 
+     * @deprecated This method uses an old response object which still refers to types, a deprecated feature. Use
      * {@link #getIndexTemplate(GetIndexTemplatesRequest, RequestOptions)} instead which returns a new response object
      */
     @Deprecated
@@ -1115,7 +1106,7 @@
             IndicesRequestConverters::getTemplatesWithDocumentTypes,
             options, org.elasticsearch.action.admin.indices.template.get.GetIndexTemplatesResponse::fromXContent, emptySet());
     }
-    
+
     /**
      * Gets index templates using the Index Templates API
      * See <a href="https://www.elastic.co/guide/en/elasticsearch/reference/current/indices-templates.html"> Index Templates API
@@ -1130,17 +1121,17 @@
         return restHighLevelClient.performRequestAndParseEntity(getIndexTemplatesRequest,
             IndicesRequestConverters::getTemplates,
             options, GetIndexTemplatesResponse::fromXContent, emptySet());
-    }    
-
-    /**
-     * Asynchronously gets index templates using the Index Templates API. The mappings will be returned in a legacy deprecated format, 
+    }
+
+    /**
+     * Asynchronously gets index templates using the Index Templates API. The mappings will be returned in a legacy deprecated format,
      * where the mapping definition is nested under the type name.
      * See <a href="https://www.elastic.co/guide/en/elasticsearch/reference/current/indices-templates.html"> Index Templates API
      * on elastic.co</a>
      * @param getIndexTemplatesRequest the request
      * @param options the request options (e.g. headers), use {@link RequestOptions#DEFAULT} if nothing needs to be customized
      * @param listener the listener to be notified upon request completion
-     * @deprecated This method uses an old response object which still refers to types, a deprecated feature. Use 
+     * @deprecated This method uses an old response object which still refers to types, a deprecated feature. Use
      * {@link #getIndexTemplateAsync(GetIndexTemplatesRequest, RequestOptions, ActionListener)} instead which returns a new response object
      */
     @Deprecated
@@ -1150,7 +1141,7 @@
             IndicesRequestConverters::getTemplatesWithDocumentTypes,
             options, org.elasticsearch.action.admin.indices.template.get.GetIndexTemplatesResponse::fromXContent, listener, emptySet());
     }
-    
+
     /**
      * Asynchronously gets index templates using the Index Templates API
      * See <a href="https://www.elastic.co/guide/en/elasticsearch/reference/current/indices-templates.html"> Index Templates API
@@ -1159,12 +1150,12 @@
      * @param options the request options (e.g. headers), use {@link RequestOptions#DEFAULT} if nothing needs to be customized
      * @param listener the listener to be notified upon request completion
      */
-    public void getIndexTemplateAsync(GetIndexTemplatesRequest getIndexTemplatesRequest, RequestOptions options, 
+    public void getIndexTemplateAsync(GetIndexTemplatesRequest getIndexTemplatesRequest, RequestOptions options,
                                  ActionListener<GetIndexTemplatesResponse> listener) {
         restHighLevelClient.performRequestAsyncAndParseEntity(getIndexTemplatesRequest,
             IndicesRequestConverters::getTemplates,
             options, GetIndexTemplatesResponse::fromXContent, listener, emptySet());
-    }    
+    }
 
     /**
      * Uses the Index Templates API to determine if index templates exist
