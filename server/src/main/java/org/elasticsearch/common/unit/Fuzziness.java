/*
 * Licensed to Elasticsearch under one or more contributor
 * license agreements. See the NOTICE file distributed with
 * this work for additional information regarding copyright
 * ownership. Elasticsearch licenses this file to you under
 * the Apache License, Version 2.0 (the "License"); you may
 * not use this file except in compliance with the License.
 * You may obtain a copy of the License at
 *
 *    http://www.apache.org/licenses/LICENSE-2.0
 *
 * Unless required by applicable law or agreed to in writing,
 * software distributed under the License is distributed on an
 * "AS IS" BASIS, WITHOUT WARRANTIES OR CONDITIONS OF ANY
 * KIND, either express or implied.  See the License for the
 * specific language governing permissions and limitations
 * under the License.
 */
package org.elasticsearch.common.unit;

import org.elasticsearch.ElasticsearchParseException;
import org.elasticsearch.Version;
import org.elasticsearch.common.ParseField;
import org.elasticsearch.common.Strings;
import org.elasticsearch.common.io.stream.StreamInput;
import org.elasticsearch.common.io.stream.StreamOutput;
import org.elasticsearch.common.io.stream.Writeable;
import org.elasticsearch.common.xcontent.ToXContentFragment;
import org.elasticsearch.common.xcontent.XContentBuilder;
import org.elasticsearch.common.xcontent.XContentParser;

import java.io.IOException;
import java.util.Locale;
import java.util.Objects;

/**
 * A unit class that encapsulates all in-exact search
 * parsing and conversion from similarities to edit distances
 * etc.
 */
public final class Fuzziness implements ToXContentFragment, Writeable {

    public static final String X_FIELD_NAME = "fuzziness";
    public static final Fuzziness ZERO = new Fuzziness("0");
    public static final Fuzziness ONE = new Fuzziness("1");
    public static final Fuzziness TWO = new Fuzziness("2");
    public static final Fuzziness AUTO = new Fuzziness("AUTO");
    public static final ParseField FIELD = new ParseField(X_FIELD_NAME);
    static final int DEFAULT_LOW_DISTANCE = 3;
    static final int DEFAULT_HIGH_DISTANCE = 6;

    private final String fuzziness;
    private int lowDistance = DEFAULT_LOW_DISTANCE;
    private int highDistance = DEFAULT_HIGH_DISTANCE;

    private Fuzziness(String fuzziness) {
        this.fuzziness = fuzziness;
    }

    /**
     * Creates a {@link Fuzziness} instance from an edit distance. The value must be one of {@code [0, 1, 2]}
     * Note: Using this method only makes sense if the field you are applying Fuzziness to is some sort of string.
     * @throws IllegalArgumentException if the edit distance is not in [0, 1, 2]
     */
    public static Fuzziness fromEdits(int edits) {
        switch (edits) {
        case 0: return Fuzziness.ZERO;
        case 1: return Fuzziness.ONE;
        case 2: return Fuzziness.TWO;
        default:
            throw new IllegalArgumentException("Valid edit distances are [0, 1, 2] but was [" + edits + "]");
        }
    }

    /**
     * Creates a {@link Fuzziness} instance from a String representation. This can
     * either be an edit distance where the value must be one of
     * {@code ["0", "1", "2"]} or "AUTO" for a fuzziness that depends on the term
     * length. Using the "AUTO" fuzziness, you can optionally supply low and high
     * distance arguments in the format {@code "AUTO:[low],[high]"}. See the query
     * DSL documentation for more information about how these values affect the
     * fuzziness value.
     * Note: Using this method only makes sense if the field you
     * are applying Fuzziness to is some sort of string.
     */
    public static Fuzziness fromString(String fuzzinessString) {
        if (Strings.isEmpty(fuzzinessString)) {
            throw new IllegalArgumentException("fuzziness cannot be null or empty.");
        }
        String upperCase = fuzzinessString.toUpperCase(Locale.ROOT);
        // check if it is one of the "AUTO" variants
        if (upperCase.equals("AUTO")) {
            return Fuzziness.AUTO;
        } else if (upperCase.startsWith("AUTO:")) {
            return parseCustomAuto(upperCase);
        } else {
            // should be a float or int representing a valid edit distance, otherwise throw error
            try {
                return fromEdits((int) Float.parseFloat(upperCase));
            } catch (NumberFormatException e) {
                throw new IllegalArgumentException("fuzziness cannot be [" + fuzzinessString + "].", e);
            }
        }
    }

    /**
     * Read from a stream.
     */
    public Fuzziness(StreamInput in) throws IOException {
        fuzziness = in.readString();
        if (in.getVersion().onOrAfter(Version.V_6_1_0) && in.readBoolean()) {
            lowDistance = in.readVInt();
            highDistance = in.readVInt();
        }
    }

    @Override
    public void writeTo(StreamOutput out) throws IOException {
        out.writeString(fuzziness);
        if (out.getVersion().onOrAfter(Version.V_6_1_0)) {
            // we cannot serialize the low/high bounds since the other node does not know about them.
            // This is a best-effort to not fail queries in case the cluster is being upgraded and users
            // start using features that are not available on all nodes.
            if (isAutoWithCustomValues()) {
                out.writeBoolean(true);
                out.writeVInt(lowDistance);
                out.writeVInt(highDistance);
            } else {
                out.writeBoolean(false);
            }
        }
    }

    private static Fuzziness parseCustomAuto(final String fuzzinessString) {
        assert fuzzinessString.toUpperCase(Locale.ROOT).startsWith(AUTO.asString() + ":");
        String[] fuzzinessLimit = fuzzinessString.substring(AUTO.asString().length() + 1).split(",");
        if (fuzzinessLimit.length == 2) {
            try {
                int lowerLimit = Integer.parseInt(fuzzinessLimit[0]);
                int highLimit = Integer.parseInt(fuzzinessLimit[1]);
                if (lowerLimit < 0 || highLimit < 0 || lowerLimit > highLimit) {
                    throw new ElasticsearchParseException("fuzziness wrongly configured [{}]. Must be 0 < lower value <= higher value.",
                            fuzzinessString);
                }
                Fuzziness fuzziness = new Fuzziness("AUTO");
                fuzziness.lowDistance = lowerLimit;
                fuzziness.highDistance = highLimit;
                return fuzziness;
            } catch (NumberFormatException e) {
                throw new ElasticsearchParseException("failed to parse [{}] as a \"auto:int,int\"", e, fuzzinessString);
            }
        } else {
            throw new ElasticsearchParseException("failed to find low and high distance values");
        }
    }

    public static Fuzziness parse(XContentParser parser) throws IOException {
        XContentParser.Token token = parser.currentToken();
        switch (token) {
            case VALUE_STRING:
                return fromString(parser.text());
            case VALUE_NUMBER:
                return fromEdits(parser.intValue());
            default:
                throw new IllegalArgumentException("Can't parse fuzziness on token: [" + token + "]");
        }
    }

    @Override
    public XContentBuilder toXContent(XContentBuilder builder, Params params) throws IOException {
        builder.field(X_FIELD_NAME, asString());
        return builder;
    }

    public int asDistance() {
        return asDistance(null);
    }

    public int asDistance(String text) {
        if (this.fuzziness.equals("AUTO")) {
            final int len = termLen(text);
            if (len < lowDistance) {
                return 0;
            } else if (len < highDistance) {
                return 1;
            } else {
                return 2;
            }
        }
        return Math.min(2, (int) asFloat());
    }

    public float asFloat() {
        if (this.equals(AUTO) || isAutoWithCustomValues()) {
            return 1f;
        }
        return Float.parseFloat(fuzziness);
    }

    private int termLen(String text) {
        return text == null ? 5 : text.codePointCount(0, text.length()); // 5 avg term length in english
    }

    public String asString() {
        if (isAutoWithCustomValues()) {
            return fuzziness + ":" + lowDistance + "," + highDistance;
        }
        return fuzziness;
    }

    private boolean isAutoWithCustomValues() {
        return fuzziness.equals("AUTO") && (lowDistance != DEFAULT_LOW_DISTANCE ||
            highDistance != DEFAULT_HIGH_DISTANCE);
    }

    @Override
    public boolean equals(Object obj) {
        if (this == obj) {
            return true;
        }
        if (obj == null || getClass() != obj.getClass()) {
            return false;
        }
        Fuzziness other = (Fuzziness) obj;
        return Objects.equals(fuzziness, other.fuzziness) &&
<<<<<<< HEAD
                Objects.equals(lowDistance, other.lowDistance) &&
                Objects.equals(highDistance, other.highDistance);
=======
                lowDistance == other.lowDistance &&
                highDistance == other.highDistance;
>>>>>>> 89e4ac8f
    }

    @Override
    public int hashCode() {
        return Objects.hash(fuzziness, lowDistance, highDistance);
    }
}<|MERGE_RESOLUTION|>--- conflicted
+++ resolved
@@ -223,13 +223,8 @@
         }
         Fuzziness other = (Fuzziness) obj;
         return Objects.equals(fuzziness, other.fuzziness) &&
-<<<<<<< HEAD
-                Objects.equals(lowDistance, other.lowDistance) &&
-                Objects.equals(highDistance, other.highDistance);
-=======
                 lowDistance == other.lowDistance &&
                 highDistance == other.highDistance;
->>>>>>> 89e4ac8f
     }
 
     @Override
