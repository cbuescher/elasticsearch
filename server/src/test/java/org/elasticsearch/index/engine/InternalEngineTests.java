/*
 * Licensed to Elasticsearch under one or more contributor
 * license agreements. See the NOTICE file distributed with
 * this work for additional information regarding copyright
 * ownership. Elasticsearch licenses this file to you under
 * the Apache License, Version 2.0 (the "License"); you may
 * not use this file except in compliance with the License.
 * You may obtain a copy of the License at
 *
 *    http://www.apache.org/licenses/LICENSE-2.0
 *
 * Unless required by applicable law or agreed to in writing,
 * software distributed under the License is distributed on an
 * "AS IS" BASIS, WITHOUT WARRANTIES OR CONDITIONS OF ANY
 * KIND, either express or implied.  See the License for the
 * specific language governing permissions and limitations
 * under the License.
 */

package org.elasticsearch.index.engine;

import java.io.Closeable;
import java.io.IOException;
import java.io.UncheckedIOException;
import java.nio.charset.Charset;
import java.nio.file.Files;
import java.nio.file.Path;
import java.util.ArrayList;
import java.util.Arrays;
import java.util.Base64;
import java.util.Collections;
import java.util.Comparator;
import java.util.HashSet;
import java.util.Iterator;
import java.util.LinkedHashMap;
import java.util.List;
import java.util.Map;
import java.util.Queue;
import java.util.Set;
import java.util.concurrent.BrokenBarrierException;
import java.util.concurrent.CountDownLatch;
import java.util.concurrent.CyclicBarrier;
import java.util.concurrent.TimeUnit;
import java.util.concurrent.atomic.AtomicBoolean;
import java.util.concurrent.atomic.AtomicInteger;
import java.util.concurrent.atomic.AtomicLong;
import java.util.concurrent.atomic.AtomicReference;
import java.util.function.BiFunction;
import java.util.function.Function;
import java.util.function.LongSupplier;
import java.util.function.Supplier;
import java.util.function.ToLongBiFunction;
import java.util.stream.Collectors;
import java.util.stream.LongStream;

import com.carrotsearch.hppc.cursors.ObjectObjectCursor;
import com.carrotsearch.randomizedtesting.generators.RandomNumbers;
import org.apache.logging.log4j.Level;
import org.apache.logging.log4j.LogManager;
import org.apache.logging.log4j.Logger;
import org.apache.logging.log4j.core.LogEvent;
import org.apache.logging.log4j.core.appender.AbstractAppender;
import org.apache.logging.log4j.core.filter.RegexFilter;
import org.apache.lucene.codecs.lucene50.Lucene50StoredFieldsFormat;
import org.apache.lucene.document.Field;
import org.apache.lucene.document.LongPoint;
import org.apache.lucene.document.NumericDocValuesField;
import org.apache.lucene.document.StoredField;
import org.apache.lucene.document.TextField;
import org.apache.lucene.index.DirectoryReader;
import org.apache.lucene.index.IndexCommit;
import org.apache.lucene.index.IndexReader;
import org.apache.lucene.index.IndexWriter;
import org.apache.lucene.index.IndexWriterConfig;
import org.apache.lucene.index.IndexableField;
import org.apache.lucene.index.LeafReader;
import org.apache.lucene.index.LeafReaderContext;
import org.apache.lucene.index.LiveIndexWriterConfig;
import org.apache.lucene.index.LogByteSizeMergePolicy;
import org.apache.lucene.index.LogDocMergePolicy;
import org.apache.lucene.index.MergePolicy;
import org.apache.lucene.index.NoMergePolicy;
import org.apache.lucene.index.NumericDocValues;
import org.apache.lucene.index.PointValues;
import org.apache.lucene.index.SegmentInfos;
import org.apache.lucene.index.SoftDeletesRetentionMergePolicy;
import org.apache.lucene.index.Term;
import org.apache.lucene.index.TieredMergePolicy;
import org.apache.lucene.search.IndexSearcher;
import org.apache.lucene.search.MatchAllDocsQuery;
import org.apache.lucene.search.ReferenceManager;
import org.apache.lucene.search.Sort;
import org.apache.lucene.search.SortedSetSortField;
import org.apache.lucene.search.TermQuery;
import org.apache.lucene.search.TopDocs;
import org.apache.lucene.search.TotalHitCountCollector;
import org.apache.lucene.store.AlreadyClosedException;
import org.apache.lucene.store.Directory;
import org.apache.lucene.store.Lock;
import org.apache.lucene.store.MockDirectoryWrapper;
import org.apache.lucene.util.Bits;
import org.apache.lucene.util.BytesRef;
import org.apache.lucene.util.FixedBitSet;
import org.elasticsearch.ElasticsearchException;
import org.elasticsearch.Version;
import org.elasticsearch.action.index.IndexRequest;
import org.elasticsearch.action.support.TransportActions;
import org.elasticsearch.cluster.metadata.IndexMetaData;
import org.elasticsearch.cluster.routing.IndexShardRoutingTable;
import org.elasticsearch.cluster.routing.ShardRouting;
import org.elasticsearch.cluster.routing.ShardRoutingState;
import org.elasticsearch.cluster.routing.TestShardRouting;
import org.elasticsearch.common.Randomness;
import org.elasticsearch.common.Strings;
import org.elasticsearch.common.UUIDs;
import org.elasticsearch.common.bytes.BytesArray;
import org.elasticsearch.common.bytes.BytesReference;
import org.elasticsearch.common.collect.Tuple;
import org.elasticsearch.common.logging.Loggers;
import org.elasticsearch.common.lucene.Lucene;
import org.elasticsearch.common.lucene.index.ElasticsearchDirectoryReader;
import org.elasticsearch.common.lucene.uid.Versions;
import org.elasticsearch.common.lucene.uid.VersionsAndSeqNoResolver;
import org.elasticsearch.common.lucene.uid.VersionsAndSeqNoResolver.DocIdAndSeqNo;
import org.elasticsearch.common.settings.Settings;
import org.elasticsearch.common.unit.TimeValue;
import org.elasticsearch.common.util.BigArrays;
import org.elasticsearch.common.util.concurrent.AbstractRunnable;
import org.elasticsearch.common.util.concurrent.ConcurrentCollections;
import org.elasticsearch.common.xcontent.XContentType;
import org.elasticsearch.core.internal.io.IOUtils;
import org.elasticsearch.index.IndexSettings;
import org.elasticsearch.index.VersionType;
import org.elasticsearch.index.codec.CodecService;
import org.elasticsearch.index.engine.Engine.Searcher;
import org.elasticsearch.index.fieldvisitor.FieldsVisitor;
import org.elasticsearch.index.mapper.ContentPath;
import org.elasticsearch.index.mapper.IdFieldMapper;
import org.elasticsearch.index.mapper.Mapper.BuilderContext;
import org.elasticsearch.index.mapper.MapperService;
import org.elasticsearch.index.mapper.Mapping;
import org.elasticsearch.index.mapper.MetadataFieldMapper;
import org.elasticsearch.index.mapper.ParseContext;
import org.elasticsearch.index.mapper.ParseContext.Document;
import org.elasticsearch.index.mapper.ParsedDocument;
import org.elasticsearch.index.mapper.RootObjectMapper;
import org.elasticsearch.index.mapper.SeqNoFieldMapper;
import org.elasticsearch.index.mapper.SourceFieldMapper;
import org.elasticsearch.index.seqno.LocalCheckpointTracker;
import org.elasticsearch.index.seqno.ReplicationTracker;
import org.elasticsearch.index.seqno.SequenceNumbers;
import org.elasticsearch.index.shard.IndexSearcherWrapper;
import org.elasticsearch.index.shard.ShardId;
import org.elasticsearch.index.shard.ShardUtils;
import org.elasticsearch.index.store.Store;
import org.elasticsearch.index.translog.SnapshotMatchers;
import org.elasticsearch.index.translog.Translog;
import org.elasticsearch.index.translog.TranslogConfig;
import org.elasticsearch.indices.breaker.NoneCircuitBreakerService;
import org.elasticsearch.test.IndexSettingsModule;
import org.hamcrest.MatcherAssert;
import org.hamcrest.Matchers;

import static java.util.Collections.emptyMap;
import static java.util.Collections.shuffle;
import static org.elasticsearch.index.engine.Engine.Operation.Origin.LOCAL_TRANSLOG_RECOVERY;
import static org.elasticsearch.index.engine.Engine.Operation.Origin.PEER_RECOVERY;
import static org.elasticsearch.index.engine.Engine.Operation.Origin.PRIMARY;
import static org.elasticsearch.index.engine.Engine.Operation.Origin.REPLICA;
import static org.elasticsearch.index.translog.TranslogDeletionPolicies.createTranslogDeletionPolicy;
import static org.hamcrest.CoreMatchers.instanceOf;
import static org.hamcrest.CoreMatchers.sameInstance;
import static org.hamcrest.Matchers.contains;
import static org.hamcrest.Matchers.containsInAnyOrder;
import static org.hamcrest.Matchers.empty;
import static org.hamcrest.Matchers.equalTo;
import static org.hamcrest.Matchers.everyItem;
import static org.hamcrest.Matchers.greaterThan;
import static org.hamcrest.Matchers.greaterThanOrEqualTo;
import static org.hamcrest.Matchers.hasItem;
import static org.hamcrest.Matchers.hasKey;
import static org.hamcrest.Matchers.hasSize;
import static org.hamcrest.Matchers.isIn;
import static org.hamcrest.Matchers.lessThanOrEqualTo;
import static org.hamcrest.Matchers.not;
import static org.hamcrest.Matchers.notNullValue;
import static org.hamcrest.Matchers.nullValue;
import static org.mockito.Mockito.spy;
import static org.mockito.Mockito.when;

public class InternalEngineTests extends EngineTestCase {

    public void testVersionMapAfterAutoIDDocument() throws IOException {
        ParsedDocument doc = testParsedDocument("1", null, testDocumentWithTextField("test"),
            new BytesArray("{}".getBytes(Charset.defaultCharset())), null);
        Engine.Index operation = randomBoolean() ?
            appendOnlyPrimary(doc, false, 1)
            : appendOnlyReplica(doc, false, 1, randomIntBetween(0, 5));
        engine.index(operation);
        assertFalse(engine.isSafeAccessRequired());
        doc = testParsedDocument("1", null, testDocumentWithTextField("updated"),
            new BytesArray("{}".getBytes(Charset.defaultCharset())), null);
        Engine.Index update = indexForDoc(doc);
        engine.index(update);
        assertTrue(engine.isSafeAccessRequired());
        assertEquals(1, engine.getVersionMapSize());
        try (Engine.Searcher searcher = engine.acquireSearcher("test")) {
            assertEquals(0, searcher.reader().numDocs());
        }

        try (Engine.Searcher searcher = engine.acquireSearcher("test", Engine.SearcherScope.INTERNAL)) {
            assertEquals(1, searcher.reader().numDocs());
            TopDocs search = searcher.searcher().search(new MatchAllDocsQuery(), 1);
            org.apache.lucene.document.Document luceneDoc = searcher.searcher().doc(search.scoreDocs[0].doc);
            assertEquals("test", luceneDoc.get("value"));
        }

        // now lets make this document visible
        engine.refresh("test");
        if (randomBoolean()) { // random empty refresh
            engine.refresh("test");
        }
        assertTrue("safe access should be required we carried it over", engine.isSafeAccessRequired());
        try (Engine.Searcher searcher = engine.acquireSearcher("test")) {
            assertEquals(1, searcher.reader().numDocs());
            TopDocs search = searcher.searcher().search(new MatchAllDocsQuery(), 1);
            org.apache.lucene.document.Document luceneDoc = searcher.searcher().doc(search.scoreDocs[0].doc);
            assertEquals("updated", luceneDoc.get("value"));
        }

        doc = testParsedDocument("2", null, testDocumentWithTextField("test"),
            new BytesArray("{}".getBytes(Charset.defaultCharset())), null);
        operation = randomBoolean() ?
            appendOnlyPrimary(doc, false, 1)
            : appendOnlyReplica(doc, false, 1, generateNewSeqNo(engine));
        engine.index(operation);
        assertTrue("safe access should be required", engine.isSafeAccessRequired());
        assertEquals(1, engine.getVersionMapSize()); // now we add this to the map
        engine.refresh("test");
        if (randomBoolean()) { // randomly refresh here again
            engine.refresh("test");
        }
        try (Engine.Searcher searcher = engine.acquireSearcher("test")) {
            assertEquals(2, searcher.reader().numDocs());
        }
        assertFalse("safe access should NOT be required last indexing round was only append only", engine.isSafeAccessRequired());
        engine.delete(new Engine.Delete(operation.type(), operation.id(), operation.uid(), primaryTerm.get()));
        assertTrue("safe access should be required", engine.isSafeAccessRequired());
        engine.refresh("test");
        assertTrue("safe access should be required", engine.isSafeAccessRequired());
        try (Engine.Searcher searcher = engine.acquireSearcher("test")) {
            assertEquals(1, searcher.reader().numDocs());
        }
    }

    public void testSegments() throws Exception {
        Settings settings = Settings.builder()
            .put(defaultSettings.getSettings())
            .put(IndexSettings.INDEX_SOFT_DELETES_SETTING.getKey(), false).build();
        IndexSettings indexSettings = IndexSettingsModule.newIndexSettings(
            IndexMetaData.builder(defaultSettings.getIndexMetaData()).settings(settings).build());
        try (Store store = createStore();
             InternalEngine engine = createEngine(config(indexSettings, store, createTempDir(), NoMergePolicy.INSTANCE, null))) {
            List<Segment> segments = engine.segments(false);
            assertThat(segments.isEmpty(), equalTo(true));
            assertThat(engine.segmentsStats(false).getCount(), equalTo(0L));
            assertThat(engine.segmentsStats(false).getMemoryInBytes(), equalTo(0L));

            // create two docs and refresh
            ParsedDocument doc = testParsedDocument("1", null, testDocumentWithTextField(), B_1, null);
            Engine.Index first = indexForDoc(doc);
            Engine.IndexResult firstResult = engine.index(first);
            ParsedDocument doc2 = testParsedDocument("2", null, testDocumentWithTextField(), B_2, null);
            Engine.Index second = indexForDoc(doc2);
            Engine.IndexResult secondResult = engine.index(second);
            assertThat(secondResult.getTranslogLocation(), greaterThan(firstResult.getTranslogLocation()));
            engine.refresh("test");

            segments = engine.segments(false);
            assertThat(segments.size(), equalTo(1));
            SegmentsStats stats = engine.segmentsStats(false);
            assertThat(stats.getCount(), equalTo(1L));
            assertThat(stats.getTermsMemoryInBytes(), greaterThan(0L));
            assertThat(stats.getStoredFieldsMemoryInBytes(), greaterThan(0L));
            assertThat(stats.getTermVectorsMemoryInBytes(), equalTo(0L));
            assertThat(stats.getNormsMemoryInBytes(), greaterThan(0L));
            assertThat(stats.getDocValuesMemoryInBytes(), greaterThan(0L));
            assertThat(segments.get(0).isCommitted(), equalTo(false));
            assertThat(segments.get(0).isSearch(), equalTo(true));
            assertThat(segments.get(0).getNumDocs(), equalTo(2));
            assertThat(segments.get(0).getDeletedDocs(), equalTo(0));
            assertThat(segments.get(0).isCompound(), equalTo(true));
            assertThat(segments.get(0).ramTree, nullValue());
            assertThat(segments.get(0).getAttributes().keySet(), Matchers.contains(Lucene50StoredFieldsFormat.MODE_KEY));

            engine.flush();

            segments = engine.segments(false);
            assertThat(segments.size(), equalTo(1));
            assertThat(engine.segmentsStats(false).getCount(), equalTo(1L));
            assertThat(segments.get(0).isCommitted(), equalTo(true));
            assertThat(segments.get(0).isSearch(), equalTo(true));
            assertThat(segments.get(0).getNumDocs(), equalTo(2));
            assertThat(segments.get(0).getDeletedDocs(), equalTo(0));
            assertThat(segments.get(0).isCompound(), equalTo(true));

            ParsedDocument doc3 = testParsedDocument("3", null, testDocumentWithTextField(), B_3, null);
            engine.index(indexForDoc(doc3));
            engine.refresh("test");

            segments = engine.segments(false);
            assertThat(segments.size(), equalTo(2));
            assertThat(engine.segmentsStats(false).getCount(), equalTo(2L));
            assertThat(engine.segmentsStats(false).getTermsMemoryInBytes(), greaterThan(stats.getTermsMemoryInBytes()));
            assertThat(engine.segmentsStats(false).getStoredFieldsMemoryInBytes(), greaterThan(stats.getStoredFieldsMemoryInBytes()));
            assertThat(engine.segmentsStats(false).getTermVectorsMemoryInBytes(), equalTo(0L));
            assertThat(engine.segmentsStats(false).getNormsMemoryInBytes(), greaterThan(stats.getNormsMemoryInBytes()));
            assertThat(engine.segmentsStats(false).getDocValuesMemoryInBytes(), greaterThan(stats.getDocValuesMemoryInBytes()));
            assertThat(segments.get(0).getGeneration() < segments.get(1).getGeneration(), equalTo(true));
            assertThat(segments.get(0).isCommitted(), equalTo(true));
            assertThat(segments.get(0).isSearch(), equalTo(true));
            assertThat(segments.get(0).getNumDocs(), equalTo(2));
            assertThat(segments.get(0).getDeletedDocs(), equalTo(0));
            assertThat(segments.get(0).isCompound(), equalTo(true));


            assertThat(segments.get(1).isCommitted(), equalTo(false));
            assertThat(segments.get(1).isSearch(), equalTo(true));
            assertThat(segments.get(1).getNumDocs(), equalTo(1));
            assertThat(segments.get(1).getDeletedDocs(), equalTo(0));
            assertThat(segments.get(1).isCompound(), equalTo(true));


            engine.delete(new Engine.Delete("test", "1", newUid(doc), primaryTerm.get()));
            engine.refresh("test");

            segments = engine.segments(false);
            assertThat(segments.size(), equalTo(2));
            assertThat(engine.segmentsStats(false).getCount(), equalTo(2L));
            assertThat(segments.get(0).getGeneration() < segments.get(1).getGeneration(), equalTo(true));
            assertThat(segments.get(0).isCommitted(), equalTo(true));
            assertThat(segments.get(0).isSearch(), equalTo(true));
            assertThat(segments.get(0).getNumDocs(), equalTo(1));
            assertThat(segments.get(0).getDeletedDocs(), equalTo(1));
            assertThat(segments.get(0).isCompound(), equalTo(true));

            assertThat(segments.get(1).isCommitted(), equalTo(false));
            assertThat(segments.get(1).isSearch(), equalTo(true));
            assertThat(segments.get(1).getNumDocs(), equalTo(1));
            assertThat(segments.get(1).getDeletedDocs(), equalTo(0));
            assertThat(segments.get(1).isCompound(), equalTo(true));

            engine.onSettingsChanged();
            ParsedDocument doc4 = testParsedDocument("4", null, testDocumentWithTextField(), B_3, null);
            engine.index(indexForDoc(doc4));
            engine.refresh("test");

            segments = engine.segments(false);
            assertThat(segments.size(), equalTo(3));
            assertThat(engine.segmentsStats(false).getCount(), equalTo(3L));
            assertThat(segments.get(0).getGeneration() < segments.get(1).getGeneration(), equalTo(true));
            assertThat(segments.get(0).isCommitted(), equalTo(true));
            assertThat(segments.get(0).isSearch(), equalTo(true));
            assertThat(segments.get(0).getNumDocs(), equalTo(1));
            assertThat(segments.get(0).getDeletedDocs(), equalTo(1));
            assertThat(segments.get(0).isCompound(), equalTo(true));

            assertThat(segments.get(1).isCommitted(), equalTo(false));
            assertThat(segments.get(1).isSearch(), equalTo(true));
            assertThat(segments.get(1).getNumDocs(), equalTo(1));
            assertThat(segments.get(1).getDeletedDocs(), equalTo(0));
            assertThat(segments.get(1).isCompound(), equalTo(true));

            assertThat(segments.get(2).isCommitted(), equalTo(false));
            assertThat(segments.get(2).isSearch(), equalTo(true));
            assertThat(segments.get(2).getNumDocs(), equalTo(1));
            assertThat(segments.get(2).getDeletedDocs(), equalTo(0));
            assertThat(segments.get(2).isCompound(), equalTo(true));

            // internal refresh - lets make sure we see those segments in the stats
            ParsedDocument doc5 = testParsedDocument("5", null, testDocumentWithTextField(), B_3, null);
            engine.index(indexForDoc(doc5));
            engine.refresh("test", Engine.SearcherScope.INTERNAL);

            segments = engine.segments(false);
            assertThat(segments.size(), equalTo(4));
            assertThat(engine.segmentsStats(false).getCount(), equalTo(4L));
            assertThat(segments.get(0).getGeneration() < segments.get(1).getGeneration(), equalTo(true));
            assertThat(segments.get(0).isCommitted(), equalTo(true));
            assertThat(segments.get(0).isSearch(), equalTo(true));
            assertThat(segments.get(0).getNumDocs(), equalTo(1));
            assertThat(segments.get(0).getDeletedDocs(), equalTo(1));
            assertThat(segments.get(0).isCompound(), equalTo(true));

            assertThat(segments.get(1).isCommitted(), equalTo(false));
            assertThat(segments.get(1).isSearch(), equalTo(true));
            assertThat(segments.get(1).getNumDocs(), equalTo(1));
            assertThat(segments.get(1).getDeletedDocs(), equalTo(0));
            assertThat(segments.get(1).isCompound(), equalTo(true));

            assertThat(segments.get(2).isCommitted(), equalTo(false));
            assertThat(segments.get(2).isSearch(), equalTo(true));
            assertThat(segments.get(2).getNumDocs(), equalTo(1));
            assertThat(segments.get(2).getDeletedDocs(), equalTo(0));
            assertThat(segments.get(2).isCompound(), equalTo(true));

            assertThat(segments.get(3).isCommitted(), equalTo(false));
            assertThat(segments.get(3).isSearch(), equalTo(false));
            assertThat(segments.get(3).getNumDocs(), equalTo(1));
            assertThat(segments.get(3).getDeletedDocs(), equalTo(0));
            assertThat(segments.get(3).isCompound(), equalTo(true));

            // now refresh the external searcher and make sure it has the new segment
            engine.refresh("test");
            segments = engine.segments(false);
            assertThat(segments.size(), equalTo(4));
            assertThat(engine.segmentsStats(false).getCount(), equalTo(4L));
            assertThat(segments.get(0).getGeneration() < segments.get(1).getGeneration(), equalTo(true));
            assertThat(segments.get(0).isCommitted(), equalTo(true));
            assertThat(segments.get(0).isSearch(), equalTo(true));
            assertThat(segments.get(0).getNumDocs(), equalTo(1));
            assertThat(segments.get(0).getDeletedDocs(), equalTo(1));
            assertThat(segments.get(0).isCompound(), equalTo(true));

            assertThat(segments.get(1).isCommitted(), equalTo(false));
            assertThat(segments.get(1).isSearch(), equalTo(true));
            assertThat(segments.get(1).getNumDocs(), equalTo(1));
            assertThat(segments.get(1).getDeletedDocs(), equalTo(0));
            assertThat(segments.get(1).isCompound(), equalTo(true));

            assertThat(segments.get(2).isCommitted(), equalTo(false));
            assertThat(segments.get(2).isSearch(), equalTo(true));
            assertThat(segments.get(2).getNumDocs(), equalTo(1));
            assertThat(segments.get(2).getDeletedDocs(), equalTo(0));
            assertThat(segments.get(2).isCompound(), equalTo(true));

            assertThat(segments.get(3).isCommitted(), equalTo(false));
            assertThat(segments.get(3).isSearch(), equalTo(true));
            assertThat(segments.get(3).getNumDocs(), equalTo(1));
            assertThat(segments.get(3).getDeletedDocs(), equalTo(0));
            assertThat(segments.get(3).isCompound(), equalTo(true));
        }
    }

    public void testVerboseSegments() throws Exception {
        try (Store store = createStore();
             Engine engine = createEngine(defaultSettings, store, createTempDir(), NoMergePolicy.INSTANCE)) {
            List<Segment> segments = engine.segments(true);
            assertThat(segments.isEmpty(), equalTo(true));

            ParsedDocument doc = testParsedDocument("1", null, testDocumentWithTextField(), B_1, null);
            engine.index(indexForDoc(doc));
            engine.refresh("test");

            segments = engine.segments(true);
            assertThat(segments.size(), equalTo(1));
            assertThat(segments.get(0).ramTree, notNullValue());

            ParsedDocument doc2 = testParsedDocument("2", null, testDocumentWithTextField(), B_2, null);
            engine.index(indexForDoc(doc2));
            engine.refresh("test");
            ParsedDocument doc3 = testParsedDocument("3", null, testDocumentWithTextField(), B_3, null);
            engine.index(indexForDoc(doc3));
            engine.refresh("test");

            segments = engine.segments(true);
            assertThat(segments.size(), equalTo(3));
            assertThat(segments.get(0).ramTree, notNullValue());
            assertThat(segments.get(1).ramTree, notNullValue());
            assertThat(segments.get(2).ramTree, notNullValue());
        }
    }

    public void testSegmentsWithMergeFlag() throws Exception {
        try (Store store = createStore();
             Engine engine = createEngine(defaultSettings, store, createTempDir(), new TieredMergePolicy())) {
            ParsedDocument doc = testParsedDocument("1", null, testDocument(), B_1, null);
            Engine.Index index = indexForDoc(doc);
            engine.index(index);
            engine.flush();
            assertThat(engine.segments(false).size(), equalTo(1));
            index = indexForDoc(testParsedDocument("2", null, testDocument(), B_1, null));
            engine.index(index);
            engine.flush();
            List<Segment> segments = engine.segments(false);
            assertThat(segments.size(), equalTo(2));
            for (Segment segment : segments) {
                assertThat(segment.getMergeId(), nullValue());
            }
            index = indexForDoc(testParsedDocument("3", null, testDocument(), B_1, null));
            engine.index(index);
            engine.flush();
            segments = engine.segments(false);
            assertThat(segments.size(), equalTo(3));
            for (Segment segment : segments) {
                assertThat(segment.getMergeId(), nullValue());
            }

            index = indexForDoc(doc);
            engine.index(index);
            engine.flush();
            final long gen1 = store.readLastCommittedSegmentsInfo().getGeneration();
            // now, optimize and wait for merges, see that we have no merge flag
            engine.forceMerge(true);

            for (Segment segment : engine.segments(false)) {
                assertThat(segment.getMergeId(), nullValue());
            }
            // we could have multiple underlying merges, so the generation may increase more than once
            assertTrue(store.readLastCommittedSegmentsInfo().getGeneration() > gen1);

            final boolean flush = randomBoolean();
            final long gen2 = store.readLastCommittedSegmentsInfo().getGeneration();
            engine.forceMerge(flush);
            for (Segment segment : engine.segments(false)) {
                assertThat(segment.getMergeId(), nullValue());
            }

            if (flush) {
                // we should have had just 1 merge, so last generation should be exact
                assertEquals(gen2, store.readLastCommittedSegmentsInfo().getLastGeneration());
            }
        }
    }

    public void testSegmentsWithIndexSort() throws Exception {
        Sort indexSort = new Sort(new SortedSetSortField("_type", false));
        try (Store store = createStore();
             Engine engine =
                     createEngine(defaultSettings, store, createTempDir(), NoMergePolicy.INSTANCE, null, null, null, indexSort, null)) {
            List<Segment> segments = engine.segments(true);
            assertThat(segments.isEmpty(), equalTo(true));

            ParsedDocument doc = testParsedDocument("1", null, testDocumentWithTextField(), B_1, null);
            engine.index(indexForDoc(doc));
            engine.refresh("test");

            segments = engine.segments(false);
            assertThat(segments.size(), equalTo(1));
            assertThat(segments.get(0).getSegmentSort(), equalTo(indexSort));

            ParsedDocument doc2 = testParsedDocument("2", null, testDocumentWithTextField(), B_2, null);
            engine.index(indexForDoc(doc2));
            engine.refresh("test");
            ParsedDocument doc3 = testParsedDocument("3", null, testDocumentWithTextField(), B_3, null);
            engine.index(indexForDoc(doc3));
            engine.refresh("test");

            segments = engine.segments(true);
            assertThat(segments.size(), equalTo(3));
            assertThat(segments.get(0).getSegmentSort(), equalTo(indexSort));
            assertThat(segments.get(1).getSegmentSort(), equalTo(indexSort));
            assertThat(segments.get(2).getSegmentSort(), equalTo(indexSort));
        }
    }

    public void testSegmentsStatsIncludingFileSizes() throws Exception {
        try (Store store = createStore();
             Engine engine = createEngine(defaultSettings, store, createTempDir(), NoMergePolicy.INSTANCE)) {
            assertThat(engine.segmentsStats(true).getFileSizes().size(), equalTo(0));

            ParsedDocument doc = testParsedDocument("1", null, testDocumentWithTextField(), B_1, null);
            engine.index(indexForDoc(doc));
            engine.refresh("test");

            SegmentsStats stats = engine.segmentsStats(true);
            assertThat(stats.getFileSizes().size(), greaterThan(0));
            assertThat(() -> stats.getFileSizes().valuesIt(), everyItem(greaterThan(0L)));

            ObjectObjectCursor<String, Long> firstEntry = stats.getFileSizes().iterator().next();

            ParsedDocument doc2 = testParsedDocument("2", null, testDocumentWithTextField(), B_2, null);
            engine.index(indexForDoc(doc2));
            engine.refresh("test");

            assertThat(engine.segmentsStats(true).getFileSizes().get(firstEntry.key), greaterThan(firstEntry.value));
        }
    }

    public void testCommitStats() throws IOException {
        final AtomicLong maxSeqNo = new AtomicLong(SequenceNumbers.NO_OPS_PERFORMED);
        final AtomicLong localCheckpoint = new AtomicLong(SequenceNumbers.NO_OPS_PERFORMED);
        final AtomicLong globalCheckpoint = new AtomicLong(SequenceNumbers.UNASSIGNED_SEQ_NO);
        try (
            Store store = createStore();
            InternalEngine engine = createEngine(store, createTempDir(), (maxSeq, localCP) -> new LocalCheckpointTracker(
                            maxSeq,
                            localCP) {
                        @Override
                        public long getMaxSeqNo() {
                            return maxSeqNo.get();
                        }

                        @Override
                        public long getCheckpoint() {
                            return localCheckpoint.get();
                        }
                    }
            )) {
            CommitStats stats1 = engine.commitStats();
            assertThat(stats1.getGeneration(), greaterThan(0L));
            assertThat(stats1.getId(), notNullValue());
            assertThat(stats1.getUserData(), hasKey(Translog.TRANSLOG_GENERATION_KEY));
            assertThat(stats1.getUserData(), hasKey(SequenceNumbers.LOCAL_CHECKPOINT_KEY));
            assertThat(
                Long.parseLong(stats1.getUserData().get(SequenceNumbers.LOCAL_CHECKPOINT_KEY)),
                equalTo(SequenceNumbers.NO_OPS_PERFORMED));

            assertThat(stats1.getUserData(), hasKey(SequenceNumbers.MAX_SEQ_NO));
            assertThat(
                Long.parseLong(stats1.getUserData().get(SequenceNumbers.MAX_SEQ_NO)),
                equalTo(SequenceNumbers.NO_OPS_PERFORMED));

            maxSeqNo.set(rarely() ? SequenceNumbers.NO_OPS_PERFORMED : randomIntBetween(0, 1024));
            localCheckpoint.set(
                rarely() || maxSeqNo.get() == SequenceNumbers.NO_OPS_PERFORMED ?
                    SequenceNumbers.NO_OPS_PERFORMED : randomIntBetween(0, 1024));
            globalCheckpoint.set(rarely() || localCheckpoint.get() == SequenceNumbers.NO_OPS_PERFORMED ?
                SequenceNumbers.UNASSIGNED_SEQ_NO : randomIntBetween(0, (int) localCheckpoint.get()));

            final Engine.CommitId commitId = engine.flush(true, true);

            CommitStats stats2 = engine.commitStats();
            assertThat(stats2.getRawCommitId(), equalTo(commitId));
            assertThat(stats2.getGeneration(), greaterThan(stats1.getGeneration()));
            assertThat(stats2.getId(), notNullValue());
            assertThat(stats2.getId(), not(equalTo(stats1.getId())));
            assertThat(stats2.getUserData(), hasKey(Translog.TRANSLOG_GENERATION_KEY));
            assertThat(stats2.getUserData(), hasKey(Translog.TRANSLOG_UUID_KEY));
            assertThat(
                stats2.getUserData().get(Translog.TRANSLOG_GENERATION_KEY),
                not(equalTo(stats1.getUserData().get(Translog.TRANSLOG_GENERATION_KEY))));
            assertThat(stats2.getUserData().get(Translog.TRANSLOG_UUID_KEY), equalTo(stats1.getUserData().get(Translog.TRANSLOG_UUID_KEY)));
            assertThat(Long.parseLong(stats2.getUserData().get(SequenceNumbers.LOCAL_CHECKPOINT_KEY)), equalTo(localCheckpoint.get()));
            assertThat(stats2.getUserData(), hasKey(SequenceNumbers.MAX_SEQ_NO));
            assertThat(Long.parseLong(stats2.getUserData().get(SequenceNumbers.MAX_SEQ_NO)), equalTo(maxSeqNo.get()));
        }
    }

    public void testIndexSearcherWrapper() throws Exception {
        final AtomicInteger counter = new AtomicInteger();
        IndexSearcherWrapper wrapper = new IndexSearcherWrapper() {

            @Override
            public DirectoryReader wrap(DirectoryReader reader) {
                counter.incrementAndGet();
                return reader;
            }

            @Override
            public IndexSearcher wrap(IndexSearcher searcher) throws EngineException {
                counter.incrementAndGet();
                return searcher;
            }
        };
        Store store = createStore();
        Path translog = createTempDir("translog-test");
        InternalEngine engine = createEngine(store, translog);
        engine.close();

        trimUnsafeCommits(engine.config());
        engine = new InternalEngine(engine.config());
        assertTrue(engine.isRecovering());
        engine.recoverFromTranslog(Long.MAX_VALUE);
        Engine.Searcher searcher = wrapper.wrap(engine.acquireSearcher("test"));
        assertThat(counter.get(), equalTo(2));
        searcher.close();
        IOUtils.close(store, engine);
    }

    public void testFlushIsDisabledDuringTranslogRecovery() throws IOException {
        assertFalse(engine.isRecovering());
        ParsedDocument doc = testParsedDocument("1", null, testDocumentWithTextField(), SOURCE, null);
        engine.index(indexForDoc(doc));
        engine.close();

        trimUnsafeCommits(engine.config());
        engine = new InternalEngine(engine.config());
        expectThrows(IllegalStateException.class, () -> engine.flush(true, true));
        assertTrue(engine.isRecovering());
        engine.recoverFromTranslog(Long.MAX_VALUE);
        assertFalse(engine.isRecovering());
        doc = testParsedDocument("2", null, testDocumentWithTextField(), SOURCE, null);
        engine.index(indexForDoc(doc));
        engine.flush();
    }

    public void testTranslogMultipleOperationsSameDocument() throws IOException {
        final int ops = randomIntBetween(1, 32);
        Engine initialEngine;
        final List<Engine.Operation> operations = new ArrayList<>();
        try {
            initialEngine = engine;
            for (int i = 0; i < ops; i++) {
                final ParsedDocument doc = testParsedDocument("1", null, testDocumentWithTextField(), SOURCE, null);
                if (randomBoolean()) {
                    final Engine.Index operation = new Engine.Index(newUid(doc), doc, SequenceNumbers.UNASSIGNED_SEQ_NO, 0, i, VersionType.EXTERNAL, Engine.Operation.Origin.PRIMARY, System.nanoTime(), -1, false);
                    operations.add(operation);
                    initialEngine.index(operation);
                } else {
                    final Engine.Delete operation = new Engine.Delete("test", "1", newUid(doc), SequenceNumbers.UNASSIGNED_SEQ_NO, 0, i, VersionType.EXTERNAL, Engine.Operation.Origin.PRIMARY, System.nanoTime());
                    operations.add(operation);
                    initialEngine.delete(operation);
                }
            }
        } finally {
            IOUtils.close(engine);
        }
        trimUnsafeCommits(engine.config());
        try (Engine recoveringEngine = new InternalEngine(engine.config())){
            recoveringEngine.recoverFromTranslog(Long.MAX_VALUE);
            try (Engine.Searcher searcher = recoveringEngine.acquireSearcher("test")) {
                final TotalHitCountCollector collector = new TotalHitCountCollector();
                searcher.searcher().search(new MatchAllDocsQuery(), collector);
                assertThat(collector.getTotalHits(), equalTo(operations.get(operations.size() - 1) instanceof Engine.Delete ? 0 : 1));
            }
        }
    }

    public void testTranslogRecoveryDoesNotReplayIntoTranslog() throws IOException {
        final int docs = randomIntBetween(1, 32);
        Engine initialEngine = null;
        try {
            initialEngine = engine;
            for (int i = 0; i < docs; i++) {
                final String id = Integer.toString(i);
                final ParsedDocument doc = testParsedDocument(id, null, testDocumentWithTextField(), SOURCE, null);
                initialEngine.index(indexForDoc(doc));
            }
        } finally {
            IOUtils.close(initialEngine);
        }

        Engine recoveringEngine = null;
        try {
            final AtomicBoolean committed = new AtomicBoolean();
            trimUnsafeCommits(initialEngine.config());
            recoveringEngine = new InternalEngine(initialEngine.config()) {

                @Override
                protected void commitIndexWriter(IndexWriter writer, Translog translog, String syncId) throws IOException {
                    committed.set(true);
                    super.commitIndexWriter(writer, translog, syncId);
                }
            };
            assertThat(getTranslog(recoveringEngine).stats().getUncommittedOperations(), equalTo(docs));
            recoveringEngine.recoverFromTranslog(Long.MAX_VALUE);
            assertTrue(committed.get());
        } finally {
            IOUtils.close(recoveringEngine);
        }
    }

    public void testTranslogRecoveryWithMultipleGenerations() throws IOException {
        final int docs = randomIntBetween(1, 4096);
        final List<Long> seqNos = LongStream.range(0, docs).boxed().collect(Collectors.toList());
        Randomness.shuffle(seqNos);
        Engine initialEngine = null;
        Engine recoveringEngine = null;
        Store store = createStore();
        final AtomicInteger counter = new AtomicInteger();
        try {
            initialEngine = createEngine(
                    store,
                    createTempDir(),
                    LocalCheckpointTracker::new,
                    (engine, operation) -> seqNos.get(counter.getAndIncrement()));
            for (int i = 0; i < docs; i++) {
                final String id = Integer.toString(i);
                final ParsedDocument doc = testParsedDocument(id, null, testDocumentWithTextField(), SOURCE, null);
                initialEngine.index(indexForDoc(doc));
                if (rarely()) {
                    getTranslog(initialEngine).rollGeneration();
                } else if (rarely()) {
                    initialEngine.flush();
                }
            }
            initialEngine.close();
            trimUnsafeCommits(initialEngine.config());
            recoveringEngine = new InternalEngine(initialEngine.config());
            recoveringEngine.recoverFromTranslog(Long.MAX_VALUE);
            try (Engine.Searcher searcher = recoveringEngine.acquireSearcher("test")) {
                TopDocs topDocs = searcher.searcher().search(new MatchAllDocsQuery(), docs);
                assertEquals(docs, topDocs.totalHits);
            }
        } finally {
            IOUtils.close(initialEngine, recoveringEngine, store);
        }
    }

    public void testRecoveryFromTranslogUpToSeqNo() throws IOException {
        final AtomicLong globalCheckpoint = new AtomicLong(SequenceNumbers.NO_OPS_PERFORMED);
        try (Store store = createStore()) {
            EngineConfig config = config(defaultSettings, store, createTempDir(), newMergePolicy(), null, null, globalCheckpoint::get);
            final long maxSeqNo;
            try (InternalEngine engine = createEngine(config)) {
                final int docs = randomIntBetween(1, 100);
                for (int i = 0; i < docs; i++) {
                    final String id = Integer.toString(i);
                    final ParsedDocument doc = testParsedDocument(id, null, testDocumentWithTextField(), SOURCE, null);
                    engine.index(indexForDoc(doc));
                    if (rarely()) {
                        engine.rollTranslogGeneration();
                    } else if (rarely()) {
                        engine.flush(randomBoolean(), true);
                    }
                }
                maxSeqNo = engine.getLocalCheckpointTracker().getMaxSeqNo();
                globalCheckpoint.set(randomLongBetween(globalCheckpoint.get(), engine.getLocalCheckpoint()));
                engine.syncTranslog();
            }
            trimUnsafeCommits(config);
            try (InternalEngine engine = new InternalEngine(config)) {
                engine.recoverFromTranslog(Long.MAX_VALUE);
                assertThat(engine.getLocalCheckpoint(), equalTo(maxSeqNo));
                assertThat(engine.getLocalCheckpointTracker().getMaxSeqNo(), equalTo(maxSeqNo));
            }
            trimUnsafeCommits(config);
            try (InternalEngine engine = new InternalEngine(config)) {
                long upToSeqNo = randomLongBetween(globalCheckpoint.get(), maxSeqNo);
                engine.recoverFromTranslog(upToSeqNo);
                assertThat(engine.getLocalCheckpoint(), equalTo(upToSeqNo));
                assertThat(engine.getLocalCheckpointTracker().getMaxSeqNo(), equalTo(upToSeqNo));
            }
        }
    }

    public void testConcurrentGetAndFlush() throws Exception {
        ParsedDocument doc = testParsedDocument("1", null, testDocumentWithTextField(), B_1, null);
        engine.index(indexForDoc(doc));

        final AtomicReference<Engine.GetResult> latestGetResult = new AtomicReference<>();
        final BiFunction<String, Engine.SearcherScope, Searcher> searcherFactory = engine::acquireSearcher;
        latestGetResult.set(engine.get(newGet(true, doc), searcherFactory));
        final AtomicBoolean flushFinished = new AtomicBoolean(false);
        final CyclicBarrier barrier = new CyclicBarrier(2);
        Thread getThread = new Thread(() -> {
            try {
                barrier.await();
            } catch (InterruptedException | BrokenBarrierException e) {
                throw new RuntimeException(e);
            }
            while (flushFinished.get() == false) {
                Engine.GetResult previousGetResult = latestGetResult.get();
                if (previousGetResult != null) {
                    previousGetResult.close();
                }
                latestGetResult.set(engine.get(newGet(true, doc), searcherFactory));
                if (latestGetResult.get().exists() == false) {
                    break;
                }
            }
        });
        getThread.start();
        barrier.await();
        engine.flush();
        flushFinished.set(true);
        getThread.join();
        assertTrue(latestGetResult.get().exists());
        latestGetResult.get().close();
    }

    public void testSimpleOperations() throws Exception {
        Engine.Searcher searchResult = engine.acquireSearcher("test");
        MatcherAssert.assertThat(searchResult, EngineSearcherTotalHitsMatcher.engineSearcherTotalHits(0));
        searchResult.close();

        final BiFunction<String, Engine.SearcherScope, Searcher> searcherFactory = engine::acquireSearcher;

        // create a document
        Document document = testDocumentWithTextField();
        document.add(new Field(SourceFieldMapper.NAME, BytesReference.toBytes(B_1), SourceFieldMapper.Defaults.FIELD_TYPE));
        ParsedDocument doc = testParsedDocument("1", null, document, B_1, null);
        engine.index(indexForDoc(doc));

        // its not there...
        searchResult = engine.acquireSearcher("test");
        MatcherAssert.assertThat(searchResult, EngineSearcherTotalHitsMatcher.engineSearcherTotalHits(0));
        MatcherAssert.assertThat(searchResult, EngineSearcherTotalHitsMatcher.engineSearcherTotalHits(new TermQuery(new Term("value", "test")), 0));
        searchResult.close();

        // but, not there non realtime
        try (Engine.GetResult getResult = engine.get(newGet(false, doc), searcherFactory)) {
            assertThat(getResult.exists(), equalTo(false));
        }

        // but, we can still get it (in realtime)
        try (Engine.GetResult getResult = engine.get(newGet(true, doc), searcherFactory)) {
            assertThat(getResult.exists(), equalTo(true));
            assertThat(getResult.docIdAndVersion(), notNullValue());
        }

        // but not real time is not yet visible
        try (Engine.GetResult getResult = engine.get(newGet(false, doc), searcherFactory)) {
            assertThat(getResult.exists(), equalTo(false));
        }

        // refresh and it should be there
        engine.refresh("test");

        // now its there...
        searchResult = engine.acquireSearcher("test");
        MatcherAssert.assertThat(searchResult, EngineSearcherTotalHitsMatcher.engineSearcherTotalHits(1));
        MatcherAssert.assertThat(searchResult, EngineSearcherTotalHitsMatcher.engineSearcherTotalHits(new TermQuery(new Term("value", "test")), 1));
        searchResult.close();

        // also in non realtime
        try (Engine.GetResult getResult = engine.get(newGet(false, doc), searcherFactory)) {
            assertThat(getResult.exists(), equalTo(true));
            assertThat(getResult.docIdAndVersion(), notNullValue());
        }

        // now do an update
        document = testDocument();
        document.add(new TextField("value", "test1", Field.Store.YES));
        document.add(new Field(SourceFieldMapper.NAME, BytesReference.toBytes(B_2), SourceFieldMapper.Defaults.FIELD_TYPE));
        doc = testParsedDocument("1", null, document, B_2, null);
        engine.index(indexForDoc(doc));

        // its not updated yet...
        searchResult = engine.acquireSearcher("test");
        MatcherAssert.assertThat(searchResult, EngineSearcherTotalHitsMatcher.engineSearcherTotalHits(1));
        MatcherAssert.assertThat(searchResult, EngineSearcherTotalHitsMatcher.engineSearcherTotalHits(new TermQuery(new Term("value", "test")), 1));
        MatcherAssert.assertThat(searchResult, EngineSearcherTotalHitsMatcher.engineSearcherTotalHits(new TermQuery(new Term("value", "test1")), 0));
        searchResult.close();

        // but, we can still get it (in realtime)
        try (Engine.GetResult getResult = engine.get(newGet(true, doc), searcherFactory)) {
            assertThat(getResult.exists(), equalTo(true));
            assertThat(getResult.docIdAndVersion(), notNullValue());
        }

        // refresh and it should be updated
        engine.refresh("test");

        searchResult = engine.acquireSearcher("test");
        MatcherAssert.assertThat(searchResult, EngineSearcherTotalHitsMatcher.engineSearcherTotalHits(1));
        MatcherAssert.assertThat(searchResult, EngineSearcherTotalHitsMatcher.engineSearcherTotalHits(new TermQuery(new Term("value", "test")), 0));
        MatcherAssert.assertThat(searchResult, EngineSearcherTotalHitsMatcher.engineSearcherTotalHits(new TermQuery(new Term("value", "test1")), 1));
        searchResult.close();

        // now delete
        engine.delete(new Engine.Delete("test", "1", newUid(doc), primaryTerm.get()));

        // its not deleted yet
        searchResult = engine.acquireSearcher("test");
        MatcherAssert.assertThat(searchResult, EngineSearcherTotalHitsMatcher.engineSearcherTotalHits(1));
        MatcherAssert.assertThat(searchResult, EngineSearcherTotalHitsMatcher.engineSearcherTotalHits(new TermQuery(new Term("value", "test")), 0));
        MatcherAssert.assertThat(searchResult, EngineSearcherTotalHitsMatcher.engineSearcherTotalHits(new TermQuery(new Term("value", "test1")), 1));
        searchResult.close();

        // but, get should not see it (in realtime)
        try (Engine.GetResult getResult = engine.get(newGet(true, doc), searcherFactory)) {
            assertThat(getResult.exists(), equalTo(false));
        }

        // refresh and it should be deleted
        engine.refresh("test");

        searchResult = engine.acquireSearcher("test");
        MatcherAssert.assertThat(searchResult, EngineSearcherTotalHitsMatcher.engineSearcherTotalHits(0));
        MatcherAssert.assertThat(searchResult, EngineSearcherTotalHitsMatcher.engineSearcherTotalHits(new TermQuery(new Term("value", "test")), 0));
        MatcherAssert.assertThat(searchResult, EngineSearcherTotalHitsMatcher.engineSearcherTotalHits(new TermQuery(new Term("value", "test1")), 0));
        searchResult.close();

        // add it back
        document = testDocumentWithTextField();
        document.add(new Field(SourceFieldMapper.NAME, BytesReference.toBytes(B_1), SourceFieldMapper.Defaults.FIELD_TYPE));
        doc = testParsedDocument("1", null, document, B_1, null);
        engine.index(new Engine.Index(newUid(doc), primaryTerm.get(), doc, Versions.MATCH_DELETED));

        // its not there...
        searchResult = engine.acquireSearcher("test");
        MatcherAssert.assertThat(searchResult, EngineSearcherTotalHitsMatcher.engineSearcherTotalHits(0));
        MatcherAssert.assertThat(searchResult, EngineSearcherTotalHitsMatcher.engineSearcherTotalHits(new TermQuery(new Term("value", "test")), 0));
        MatcherAssert.assertThat(searchResult, EngineSearcherTotalHitsMatcher.engineSearcherTotalHits(new TermQuery(new Term("value", "test1")), 0));
        searchResult.close();

        // refresh and it should be there
        engine.refresh("test");

        // now its there...
        searchResult = engine.acquireSearcher("test");
        MatcherAssert.assertThat(searchResult, EngineSearcherTotalHitsMatcher.engineSearcherTotalHits(1));
        MatcherAssert.assertThat(searchResult, EngineSearcherTotalHitsMatcher.engineSearcherTotalHits(new TermQuery(new Term("value", "test")), 1));
        MatcherAssert.assertThat(searchResult, EngineSearcherTotalHitsMatcher.engineSearcherTotalHits(new TermQuery(new Term("value", "test1")), 0));
        searchResult.close();

        // now flush
        engine.flush();

        // and, verify get (in real time)
        try (Engine.GetResult getResult = engine.get(newGet(true, doc), searcherFactory)) {
            assertThat(getResult.exists(), equalTo(true));
            assertThat(getResult.docIdAndVersion(), notNullValue());
        }

        // make sure we can still work with the engine
        // now do an update
        document = testDocument();
        document.add(new TextField("value", "test1", Field.Store.YES));
        doc = testParsedDocument("1", null, document, B_1, null);
        engine.index(indexForDoc(doc));

        // its not updated yet...
        searchResult = engine.acquireSearcher("test");
        MatcherAssert.assertThat(searchResult, EngineSearcherTotalHitsMatcher.engineSearcherTotalHits(1));
        MatcherAssert.assertThat(searchResult, EngineSearcherTotalHitsMatcher.engineSearcherTotalHits(new TermQuery(new Term("value", "test")), 1));
        MatcherAssert.assertThat(searchResult, EngineSearcherTotalHitsMatcher.engineSearcherTotalHits(new TermQuery(new Term("value", "test1")), 0));
        searchResult.close();

        // refresh and it should be updated
        engine.refresh("test");

        searchResult = engine.acquireSearcher("test");
        MatcherAssert.assertThat(searchResult, EngineSearcherTotalHitsMatcher.engineSearcherTotalHits(1));
        MatcherAssert.assertThat(searchResult, EngineSearcherTotalHitsMatcher.engineSearcherTotalHits(new TermQuery(new Term("value", "test")), 0));
        MatcherAssert.assertThat(searchResult, EngineSearcherTotalHitsMatcher.engineSearcherTotalHits(new TermQuery(new Term("value", "test1")), 1));
        searchResult.close();
    }

    public void testSearchResultRelease() throws Exception {
        Engine.Searcher searchResult = engine.acquireSearcher("test");
        MatcherAssert.assertThat(searchResult, EngineSearcherTotalHitsMatcher.engineSearcherTotalHits(0));
        searchResult.close();

        // create a document
        ParsedDocument doc = testParsedDocument("1", null, testDocumentWithTextField(), B_1, null);
        engine.index(indexForDoc(doc));

        // its not there...
        searchResult = engine.acquireSearcher("test");
        MatcherAssert.assertThat(searchResult, EngineSearcherTotalHitsMatcher.engineSearcherTotalHits(0));
        MatcherAssert.assertThat(searchResult, EngineSearcherTotalHitsMatcher.engineSearcherTotalHits(new TermQuery(new Term("value", "test")), 0));
        searchResult.close();

        // refresh and it should be there
        engine.refresh("test");

        // now its there...
        searchResult = engine.acquireSearcher("test");
        MatcherAssert.assertThat(searchResult, EngineSearcherTotalHitsMatcher.engineSearcherTotalHits(1));
        MatcherAssert.assertThat(searchResult, EngineSearcherTotalHitsMatcher.engineSearcherTotalHits(new TermQuery(new Term("value", "test")), 1));
        // don't release the search result yet...

        // delete, refresh and do a new search, it should not be there
        engine.delete(new Engine.Delete("test", "1", newUid(doc), primaryTerm.get()));
        engine.refresh("test");
        Engine.Searcher updateSearchResult = engine.acquireSearcher("test");
        MatcherAssert.assertThat(updateSearchResult, EngineSearcherTotalHitsMatcher.engineSearcherTotalHits(0));
        updateSearchResult.close();

        // the non release search result should not see the deleted yet...
        MatcherAssert.assertThat(searchResult, EngineSearcherTotalHitsMatcher.engineSearcherTotalHits(1));
        MatcherAssert.assertThat(searchResult, EngineSearcherTotalHitsMatcher.engineSearcherTotalHits(new TermQuery(new Term("value", "test")), 1));
        searchResult.close();
    }

    public void testCommitAdvancesMinTranslogForRecovery() throws IOException {
        IOUtils.close(engine, store);
        final Path translogPath = createTempDir();
        store = createStore();
        final AtomicLong globalCheckpoint = new AtomicLong(SequenceNumbers.NO_OPS_PERFORMED);
        final LongSupplier globalCheckpointSupplier = () -> globalCheckpoint.get();
        engine = createEngine(config(defaultSettings, store, translogPath, newMergePolicy(), null, null, globalCheckpointSupplier));
        ParsedDocument doc = testParsedDocument("1", null, testDocumentWithTextField(), B_1, null);
        engine.index(indexForDoc(doc));
        boolean inSync = randomBoolean();
        if (inSync) {
            globalCheckpoint.set(engine.getLocalCheckpoint());
        }

        engine.flush();
        assertThat(engine.getTranslog().currentFileGeneration(), equalTo(3L));
        assertThat(engine.getTranslog().getDeletionPolicy().getMinTranslogGenerationForRecovery(), equalTo(inSync ? 3L : 1L));
        assertThat(engine.getTranslog().getDeletionPolicy().getTranslogGenerationOfLastCommit(), equalTo(3L));

        engine.flush();
        assertThat(engine.getTranslog().currentFileGeneration(), equalTo(3L));
        assertThat(engine.getTranslog().getDeletionPolicy().getMinTranslogGenerationForRecovery(), equalTo(inSync ? 3L : 1L));
        assertThat(engine.getTranslog().getDeletionPolicy().getTranslogGenerationOfLastCommit(), equalTo(3L));

        engine.flush(true, true);
        assertThat(engine.getTranslog().currentFileGeneration(), equalTo(4L));
        assertThat(engine.getTranslog().getDeletionPolicy().getMinTranslogGenerationForRecovery(), equalTo(inSync ? 4L : 1L));
        assertThat(engine.getTranslog().getDeletionPolicy().getTranslogGenerationOfLastCommit(), equalTo(4L));

        globalCheckpoint.set(engine.getLocalCheckpoint());
        engine.flush(true, true);
        assertThat(engine.getTranslog().currentFileGeneration(), equalTo(5L));
        assertThat(engine.getTranslog().getDeletionPolicy().getMinTranslogGenerationForRecovery(), equalTo(5L));
        assertThat(engine.getTranslog().getDeletionPolicy().getTranslogGenerationOfLastCommit(), equalTo(5L));
    }

    public void testSyncedFlush() throws IOException {
        try (Store store = createStore();
             Engine engine = createEngine(defaultSettings, store, createTempDir(), new LogByteSizeMergePolicy(), null)) {
            final String syncId = randomUnicodeOfCodepointLengthBetween(10, 20);
            ParsedDocument doc = testParsedDocument("1", null, testDocumentWithTextField(), B_1, null);
            engine.index(indexForDoc(doc));
            Engine.CommitId commitID = engine.flush();
            assertThat(commitID, equalTo(new Engine.CommitId(store.readLastCommittedSegmentsInfo().getId())));
            byte[] wrongBytes = Base64.getDecoder().decode(commitID.toString());
            wrongBytes[0] = (byte) ~wrongBytes[0];
            Engine.CommitId wrongId = new Engine.CommitId(wrongBytes);
            assertEquals("should fail to sync flush with wrong id (but no docs)", engine.syncFlush(syncId + "1", wrongId),
                Engine.SyncedFlushResult.COMMIT_MISMATCH);
            engine.index(indexForDoc(doc));
            assertEquals("should fail to sync flush with right id but pending doc", engine.syncFlush(syncId + "2", commitID),
                Engine.SyncedFlushResult.PENDING_OPERATIONS);
            commitID = engine.flush();
            assertEquals("should succeed to flush commit with right id and no pending doc", engine.syncFlush(syncId, commitID),
                Engine.SyncedFlushResult.SUCCESS);
            assertEquals(store.readLastCommittedSegmentsInfo().getUserData().get(Engine.SYNC_COMMIT_ID), syncId);
            assertEquals(engine.getLastCommittedSegmentInfos().getUserData().get(Engine.SYNC_COMMIT_ID), syncId);
        }
    }

    public void testRenewSyncFlush() throws Exception {
        final int iters = randomIntBetween(2, 5); // run this a couple of times to get some coverage
        for (int i = 0; i < iters; i++) {
            try (Store store = createStore();
                 InternalEngine engine =
                     createEngine(config(defaultSettings, store, createTempDir(), new LogDocMergePolicy(), null))) {
                final String syncId = randomUnicodeOfCodepointLengthBetween(10, 20);
                Engine.Index doc1 = indexForDoc(testParsedDocument("1", null, testDocumentWithTextField(), B_1, null));
                engine.index(doc1);
                assertEquals(engine.getLastWriteNanos(), doc1.startTime());
                engine.flush();
                Engine.Index doc2 = indexForDoc(testParsedDocument("2", null, testDocumentWithTextField(), B_1, null));
                engine.index(doc2);
                assertEquals(engine.getLastWriteNanos(), doc2.startTime());
                engine.flush();
                final boolean forceMergeFlushes = randomBoolean();
                final ParsedDocument parsedDoc3 = testParsedDocument("3", null, testDocumentWithTextField(), B_1, null);
                if (forceMergeFlushes) {
                    engine.index(new Engine.Index(newUid(parsedDoc3), parsedDoc3, SequenceNumbers.UNASSIGNED_SEQ_NO, 0, Versions.MATCH_ANY, VersionType.INTERNAL, Engine.Operation.Origin.PRIMARY, System.nanoTime() - engine.engineConfig.getFlushMergesAfter().nanos(), -1, false));
                } else {
                    engine.index(indexForDoc(parsedDoc3));
                }
                Engine.CommitId commitID = engine.flush();
                assertEquals("should succeed to flush commit with right id and no pending doc", engine.syncFlush(syncId, commitID),
                    Engine.SyncedFlushResult.SUCCESS);
                assertEquals(3, engine.segments(false).size());

                engine.forceMerge(forceMergeFlushes, 1, false, false, false);
                if (forceMergeFlushes == false) {
                    engine.refresh("make all segments visible");
                    assertEquals(4, engine.segments(false).size());
                    assertEquals(store.readLastCommittedSegmentsInfo().getUserData().get(Engine.SYNC_COMMIT_ID), syncId);
                    assertEquals(engine.getLastCommittedSegmentInfos().getUserData().get(Engine.SYNC_COMMIT_ID), syncId);
                    assertTrue(engine.tryRenewSyncCommit());
                    assertEquals(1, engine.segments(false).size());
                } else {
                    engine.refresh("test");
                    assertBusy(() -> assertEquals(1, engine.segments(false).size()));
                }
                assertEquals(store.readLastCommittedSegmentsInfo().getUserData().get(Engine.SYNC_COMMIT_ID), syncId);
                assertEquals(engine.getLastCommittedSegmentInfos().getUserData().get(Engine.SYNC_COMMIT_ID), syncId);

                if (randomBoolean()) {
                    Engine.Index doc4 = indexForDoc(testParsedDocument("4", null, testDocumentWithTextField(), B_1, null));
                    engine.index(doc4);
                    assertEquals(engine.getLastWriteNanos(), doc4.startTime());
                } else {
                    Engine.Delete delete = new Engine.Delete(doc1.type(), doc1.id(), doc1.uid(), primaryTerm.get());
                    engine.delete(delete);
                    assertEquals(engine.getLastWriteNanos(), delete.startTime());
                }
                assertFalse(engine.tryRenewSyncCommit());
                engine.flush(false, true); // we might hit a concurrent flush from a finishing merge here - just wait if ongoing...
                assertNull(store.readLastCommittedSegmentsInfo().getUserData().get(Engine.SYNC_COMMIT_ID));
                assertNull(engine.getLastCommittedSegmentInfos().getUserData().get(Engine.SYNC_COMMIT_ID));
            }
        }
    }

    public void testSyncedFlushSurvivesEngineRestart() throws IOException {
        final AtomicLong globalCheckpoint = new AtomicLong(SequenceNumbers.NO_OPS_PERFORMED);
        IOUtils.close(store, engine);
        store = createStore();
        engine = createEngine(store, primaryTranslogDir, globalCheckpoint::get);
        final String syncId = randomUnicodeOfCodepointLengthBetween(10, 20);
        ParsedDocument doc = testParsedDocument("1", null, testDocumentWithTextField(), new BytesArray("{}"), null);
        engine.index(indexForDoc(doc));
        globalCheckpoint.set(0L);
        final Engine.CommitId commitID = engine.flush();
        assertEquals("should succeed to flush commit with right id and no pending doc", engine.syncFlush(syncId, commitID),
            Engine.SyncedFlushResult.SUCCESS);
        assertEquals(store.readLastCommittedSegmentsInfo().getUserData().get(Engine.SYNC_COMMIT_ID), syncId);
        assertEquals(engine.getLastCommittedSegmentInfos().getUserData().get(Engine.SYNC_COMMIT_ID), syncId);
        EngineConfig config = engine.config();
        if (randomBoolean()) {
            engine.close();
        } else {
            engine.flushAndClose();
        }
        if (randomBoolean()) {
            final String translogUUID = Translog.createEmptyTranslog(config.getTranslogConfig().getTranslogPath(),
                SequenceNumbers.UNASSIGNED_SEQ_NO, shardId, primaryTerm.get());
            store.associateIndexWithNewTranslog(translogUUID);
        }
        trimUnsafeCommits(config);
        engine = new InternalEngine(config);
        engine.recoverFromTranslog(Long.MAX_VALUE);
        assertEquals(engine.getLastCommittedSegmentInfos().getUserData().get(Engine.SYNC_COMMIT_ID), syncId);
    }

    public void testSyncedFlushVanishesOnReplay() throws IOException {
        final String syncId = randomUnicodeOfCodepointLengthBetween(10, 20);
        ParsedDocument doc = testParsedDocument("1", null, testDocumentWithTextField(), new BytesArray("{}"), null);
        engine.index(indexForDoc(doc));
        final Engine.CommitId commitID = engine.flush();
        assertEquals("should succeed to flush commit with right id and no pending doc", engine.syncFlush(syncId, commitID),
            Engine.SyncedFlushResult.SUCCESS);
        assertEquals(store.readLastCommittedSegmentsInfo().getUserData().get(Engine.SYNC_COMMIT_ID), syncId);
        assertEquals(engine.getLastCommittedSegmentInfos().getUserData().get(Engine.SYNC_COMMIT_ID), syncId);
        doc = testParsedDocument("2", null, testDocumentWithTextField(), new BytesArray("{}"), null);
        engine.index(indexForDoc(doc));
        EngineConfig config = engine.config();
        engine.close();
        trimUnsafeCommits(config);
        engine = new InternalEngine(config);
        engine.recoverFromTranslog(Long.MAX_VALUE);
        assertNull("Sync ID must be gone since we have a document to replay", engine.getLastCommittedSegmentInfos().getUserData().get(Engine.SYNC_COMMIT_ID));
    }

    public void testVersioningNewCreate() throws IOException {
        ParsedDocument doc = testParsedDocument("1", null, testDocument(), B_1, null);
        Engine.Index create = new Engine.Index(newUid(doc), primaryTerm.get(), doc, Versions.MATCH_DELETED);
        Engine.IndexResult indexResult = engine.index(create);
        assertThat(indexResult.getVersion(), equalTo(1L));

        create = new Engine.Index(newUid(doc), doc, indexResult.getSeqNo(), create.primaryTerm(), indexResult.getVersion(),
            null, REPLICA, 0, -1, false);
        indexResult = replicaEngine.index(create);
        assertThat(indexResult.getVersion(), equalTo(1L));
    }

    public void testReplicatedVersioningWithFlush() throws IOException {
        ParsedDocument doc = testParsedDocument("1", null, testDocument(), B_1, null);
        Engine.Index create = new Engine.Index(newUid(doc), primaryTerm.get(), doc, Versions.MATCH_DELETED);
        Engine.IndexResult indexResult = engine.index(create);
        assertThat(indexResult.getVersion(), equalTo(1L));
        assertTrue(indexResult.isCreated());


        create = new Engine.Index(newUid(doc), doc, indexResult.getSeqNo(), create.primaryTerm(), indexResult.getVersion(),
            null, REPLICA, 0, -1, false);
        indexResult = replicaEngine.index(create);
        assertThat(indexResult.getVersion(), equalTo(1L));
        assertTrue(indexResult.isCreated());

        if (randomBoolean()) {
            engine.flush();
        }
        if (randomBoolean()) {
            replicaEngine.flush();
        }

        Engine.Index update = new Engine.Index(newUid(doc), primaryTerm.get(), doc, 1);
        Engine.IndexResult updateResult = engine.index(update);
        assertThat(updateResult.getVersion(), equalTo(2L));
        assertFalse(updateResult.isCreated());


        update = new Engine.Index(newUid(doc), doc, updateResult.getSeqNo(), update.primaryTerm(), updateResult.getVersion(),
            null, REPLICA, 0, -1, false);
        updateResult = replicaEngine.index(update);
        assertThat(updateResult.getVersion(), equalTo(2L));
        assertFalse(updateResult.isCreated());
        replicaEngine.refresh("test");
        try (Searcher searcher = replicaEngine.acquireSearcher("test")) {
            assertEquals(1, searcher.getDirectoryReader().numDocs());
        }

        engine.refresh("test");
        try (Searcher searcher = engine.acquireSearcher("test")) {
            assertEquals(1, searcher.getDirectoryReader().numDocs());
        }
    }

    /**
     * simulates what an upsert / update API does
     */
    public void testVersionedUpdate() throws IOException {
        final BiFunction<String, Engine.SearcherScope, Searcher> searcherFactory = engine::acquireSearcher;

        ParsedDocument doc = testParsedDocument("1", null, testDocument(), B_1, null);
        Engine.Index create = new Engine.Index(newUid(doc), primaryTerm.get(), doc, Versions.MATCH_DELETED);
        Engine.IndexResult indexResult = engine.index(create);
        assertThat(indexResult.getVersion(), equalTo(1L));
        try (Engine.GetResult get = engine.get(new Engine.Get(true, false, doc.type(), doc.id(), create.uid()), searcherFactory)) {
            assertEquals(1, get.version());
        }

        Engine.Index update_1 = new Engine.Index(newUid(doc), primaryTerm.get(), doc, 1);
        Engine.IndexResult update_1_result = engine.index(update_1);
        assertThat(update_1_result.getVersion(), equalTo(2L));

        try (Engine.GetResult get = engine.get(new Engine.Get(true, false, doc.type(), doc.id(), create.uid()), searcherFactory)) {
            assertEquals(2, get.version());
        }

        Engine.Index update_2 = new Engine.Index(newUid(doc), primaryTerm.get(), doc, 2);
        Engine.IndexResult update_2_result = engine.index(update_2);
        assertThat(update_2_result.getVersion(), equalTo(3L));

        try (Engine.GetResult get = engine.get(new Engine.Get(true, false, doc.type(), doc.id(), create.uid()), searcherFactory)) {
            assertEquals(3, get.version());
        }

    }

    public void testVersioningNewIndex() throws IOException {
        ParsedDocument doc = testParsedDocument("1", null, testDocument(), B_1, null);
        Engine.Index index = indexForDoc(doc);
        Engine.IndexResult indexResult = engine.index(index);
        assertThat(indexResult.getVersion(), equalTo(1L));

        index = new Engine.Index(newUid(doc), doc, indexResult.getSeqNo(), index.primaryTerm(), indexResult.getVersion(), null, REPLICA, 0, -1, false);
        indexResult = replicaEngine.index(index);
        assertThat(indexResult.getVersion(), equalTo(1L));
    }

    public void testForceMergeWithoutSoftDeletes() throws IOException {
        Settings settings = Settings.builder()
            .put(defaultSettings.getSettings())
            .put(IndexSettings.INDEX_SOFT_DELETES_SETTING.getKey(), false).build();
        IndexMetaData indexMetaData = IndexMetaData.builder(defaultSettings.getIndexMetaData()).settings(settings).build();
        try (Store store = createStore();
             Engine engine = createEngine(config(IndexSettingsModule.newIndexSettings(indexMetaData), store, createTempDir(),
                 new LogByteSizeMergePolicy(), null))) { // use log MP here we test some behavior in ESMP
            int numDocs = randomIntBetween(10, 100);
            for (int i = 0; i < numDocs; i++) {
                ParsedDocument doc = testParsedDocument(Integer.toString(i), null, testDocument(), B_1, null);
                Engine.Index index = indexForDoc(doc);
                engine.index(index);
                engine.refresh("test");
            }
            try (Engine.Searcher test = engine.acquireSearcher("test")) {
                assertEquals(numDocs, test.reader().numDocs());
            }
            engine.forceMerge(true, 1, false, false, false);
            engine.refresh("test");
            assertEquals(engine.segments(true).size(), 1);

            ParsedDocument doc = testParsedDocument(Integer.toString(0), null, testDocument(), B_1, null);
            Engine.Index index = indexForDoc(doc);
            engine.delete(new Engine.Delete(index.type(), index.id(), index.uid(), primaryTerm.get()));
            engine.forceMerge(true, 10, true, false, false); //expunge deletes
            engine.refresh("test");

            assertEquals(engine.segments(true).size(), 1);
            try (Engine.Searcher test = engine.acquireSearcher("test")) {
                assertEquals(numDocs - 1, test.reader().numDocs());
                assertEquals(engine.config().getMergePolicy().toString(), numDocs - 1, test.reader().maxDoc());
            }

            doc = testParsedDocument(Integer.toString(1), null, testDocument(), B_1, null);
            index = indexForDoc(doc);
            engine.delete(new Engine.Delete(index.type(), index.id(), index.uid(), primaryTerm.get()));
            engine.forceMerge(true, 10, false, false, false); //expunge deletes
            engine.refresh("test");
            assertEquals(engine.segments(true).size(), 1);
            try (Engine.Searcher test = engine.acquireSearcher("test")) {
                assertEquals(numDocs - 2, test.reader().numDocs());
                assertEquals(numDocs - 1, test.reader().maxDoc());
            }
        }
    }

    public void testForceMergeWithSoftDeletesRetention() throws Exception {
        final long retainedExtraOps = randomLongBetween(0, 10);
        Settings.Builder settings = Settings.builder()
            .put(defaultSettings.getSettings())
            .put(IndexSettings.INDEX_SOFT_DELETES_SETTING.getKey(), true)
            .put(IndexSettings.INDEX_SOFT_DELETES_RETENTION_OPERATIONS_SETTING.getKey(), retainedExtraOps);
        final IndexMetaData indexMetaData = IndexMetaData.builder(defaultSettings.getIndexMetaData()).settings(settings).build();
        final IndexSettings indexSettings = IndexSettingsModule.newIndexSettings(indexMetaData);
        final AtomicLong globalCheckpoint = new AtomicLong(SequenceNumbers.NO_OPS_PERFORMED);
        final MapperService mapperService = createMapperService("test");
        final Set<String> liveDocs = new HashSet<>();
        try (Store store = createStore();
             InternalEngine engine = createEngine(config(indexSettings, store, createTempDir(), newMergePolicy(), null, null, globalCheckpoint::get))) {
            int numDocs = scaledRandomIntBetween(10, 100);
            for (int i = 0; i < numDocs; i++) {
                ParsedDocument doc = testParsedDocument(Integer.toString(i), null, testDocument(), B_1, null);
                engine.index(indexForDoc(doc));
                liveDocs.add(doc.id());
            }
            for (int i = 0; i < numDocs; i++) {
                ParsedDocument doc = testParsedDocument(Integer.toString(i), null, testDocument(), B_1, null);
                if (randomBoolean()) {
                    engine.delete(new Engine.Delete(doc.type(), doc.id(), newUid(doc.id()), primaryTerm.get()));
                    liveDocs.remove(doc.id());
                }
                if (randomBoolean()) {
                    engine.index(indexForDoc(doc));
                    liveDocs.add(doc.id());
                }
                if (randomBoolean()) {
                    engine.flush(randomBoolean(), true);
                }
            }
            engine.flush();

            long localCheckpoint = engine.getLocalCheckpoint();
            globalCheckpoint.set(randomLongBetween(0, localCheckpoint));
            engine.syncTranslog();
            final long safeCommitCheckpoint;
            try (Engine.IndexCommitRef safeCommit = engine.acquireSafeIndexCommit()) {
                safeCommitCheckpoint = Long.parseLong(safeCommit.getIndexCommit().getUserData().get(SequenceNumbers.LOCAL_CHECKPOINT_KEY));
            }
            engine.forceMerge(true, 1, false, false, false);
            assertConsistentHistoryBetweenTranslogAndLuceneIndex(engine, mapperService);
            Map<Long, Translog.Operation> ops = readAllOperationsInLucene(engine, mapperService)
                .stream().collect(Collectors.toMap(Translog.Operation::seqNo, Function.identity()));
            for (long seqno = 0; seqno <= localCheckpoint; seqno++) {
                long minSeqNoToRetain = Math.min(globalCheckpoint.get() + 1 - retainedExtraOps, safeCommitCheckpoint + 1);
                String msg = "seq# [" + seqno + "], global checkpoint [" + globalCheckpoint + "], retained-ops [" + retainedExtraOps + "]";
                if (seqno < minSeqNoToRetain) {
                    Translog.Operation op = ops.get(seqno);
                    if (op != null) {
                        assertThat(op, instanceOf(Translog.Index.class));
                        assertThat(msg, ((Translog.Index) op).id(), isIn(liveDocs));
                        assertEquals(msg, ((Translog.Index) op).source(), B_1);
                    }
                } else {
                    assertThat(msg, ops.get(seqno), notNullValue());
                }
            }
            settings.put(IndexSettings.INDEX_SOFT_DELETES_RETENTION_OPERATIONS_SETTING.getKey(), 0);
            indexSettings.updateIndexMetaData(IndexMetaData.builder(defaultSettings.getIndexMetaData()).settings(settings).build());
            engine.onSettingsChanged();
            globalCheckpoint.set(localCheckpoint);
            engine.syncTranslog();

            engine.forceMerge(true, 1, false, false, false);
            assertConsistentHistoryBetweenTranslogAndLuceneIndex(engine, mapperService);
            assertThat(readAllOperationsInLucene(engine, mapperService), hasSize(liveDocs.size()));
        }
    }

    public void testForceMergeWithSoftDeletesRetentionAndRecoverySource() throws Exception {
        final long retainedExtraOps = randomLongBetween(0, 10);
        Settings.Builder settings = Settings.builder()
            .put(defaultSettings.getSettings())
            .put(IndexSettings.INDEX_SOFT_DELETES_SETTING.getKey(), true)
            .put(IndexSettings.INDEX_SOFT_DELETES_RETENTION_OPERATIONS_SETTING.getKey(), retainedExtraOps);
        final IndexMetaData indexMetaData = IndexMetaData.builder(defaultSettings.getIndexMetaData()).settings(settings).build();
        final IndexSettings indexSettings = IndexSettingsModule.newIndexSettings(indexMetaData);
        final AtomicLong globalCheckpoint = new AtomicLong(SequenceNumbers.NO_OPS_PERFORMED);
        final MapperService mapperService = createMapperService("test");
        final boolean omitSourceAllTheTime = randomBoolean();
        final Set<String> liveDocs = new HashSet<>();
        final Set<String> liveDocsWithSource = new HashSet<>();
        try (Store store = createStore();
             InternalEngine engine = createEngine(config(indexSettings, store, createTempDir(), newMergePolicy(), null, null,
                 globalCheckpoint::get))) {
            int numDocs = scaledRandomIntBetween(10, 100);
            for (int i = 0; i < numDocs; i++) {
                boolean useRecoverySource = randomBoolean() || omitSourceAllTheTime;
                ParsedDocument doc = testParsedDocument(Integer.toString(i), null, testDocument(), B_1, null, useRecoverySource);
                engine.index(indexForDoc(doc));
                liveDocs.add(doc.id());
                if (useRecoverySource == false) {
                    liveDocsWithSource.add(Integer.toString(i));
                }
            }
            for (int i = 0; i < numDocs; i++) {
                boolean useRecoverySource = randomBoolean() || omitSourceAllTheTime;
                ParsedDocument doc = testParsedDocument(Integer.toString(i), null, testDocument(), B_1, null, useRecoverySource);
                if (randomBoolean()) {
                    engine.delete(new Engine.Delete(doc.type(), doc.id(), newUid(doc.id()), primaryTerm.get()));
                    liveDocs.remove(doc.id());
                    liveDocsWithSource.remove(doc.id());
                }
                if (randomBoolean()) {
                    engine.index(indexForDoc(doc));
                    liveDocs.add(doc.id());
                    if (useRecoverySource == false) {
                        liveDocsWithSource.add(doc.id());
                    } else {
                        liveDocsWithSource.remove(doc.id());
                    }
                }
                if (randomBoolean()) {
                    engine.flush(randomBoolean(), true);
                }
            }
            engine.flush();
            globalCheckpoint.set(randomLongBetween(0, engine.getLocalCheckpoint()));
            engine.syncTranslog();
            final long minSeqNoToRetain;
            try (Engine.IndexCommitRef safeCommit = engine.acquireSafeIndexCommit()) {
                long safeCommitLocalCheckpoint = Long.parseLong(
                    safeCommit.getIndexCommit().getUserData().get(SequenceNumbers.LOCAL_CHECKPOINT_KEY));
                minSeqNoToRetain = Math.min(globalCheckpoint.get() + 1 - retainedExtraOps, safeCommitLocalCheckpoint + 1);
            }
            engine.forceMerge(true, 1, false, false, false);
            assertConsistentHistoryBetweenTranslogAndLuceneIndex(engine, mapperService);
            Map<Long, Translog.Operation> ops = readAllOperationsInLucene(engine, mapperService)
                .stream().collect(Collectors.toMap(Translog.Operation::seqNo, Function.identity()));
            for (long seqno = 0; seqno <= engine.getLocalCheckpoint(); seqno++) {
                String msg = "seq# [" + seqno + "], global checkpoint [" + globalCheckpoint + "], retained-ops [" + retainedExtraOps + "]";
                if (seqno < minSeqNoToRetain) {
                    Translog.Operation op = ops.get(seqno);
                    if (op != null) {
                        assertThat(op, instanceOf(Translog.Index.class));
                        assertThat(msg, ((Translog.Index) op).id(), isIn(liveDocs));
                    }
                } else {
                    Translog.Operation op = ops.get(seqno);
                    assertThat(msg, op, notNullValue());
                    if (op instanceof Translog.Index) {
                        assertEquals(msg, ((Translog.Index) op).source(), B_1);
                    }
                }
            }
            settings.put(IndexSettings.INDEX_SOFT_DELETES_RETENTION_OPERATIONS_SETTING.getKey(), 0);
            indexSettings.updateIndexMetaData(IndexMetaData.builder(defaultSettings.getIndexMetaData()).settings(settings).build());
            engine.onSettingsChanged();
            globalCheckpoint.set(engine.getLocalCheckpoint());
            engine.syncTranslog();
            engine.forceMerge(true, 1, false, false, false);
            assertConsistentHistoryBetweenTranslogAndLuceneIndex(engine, mapperService);
            assertThat(readAllOperationsInLucene(engine, mapperService), hasSize(liveDocsWithSource.size()));
        }
    }

    public void testForceMergeAndClose() throws IOException, InterruptedException {
        int numIters = randomIntBetween(2, 10);
        for (int j = 0; j < numIters; j++) {
            try (Store store = createStore()) {
                final InternalEngine engine = createEngine(store, createTempDir());
                final CountDownLatch startGun = new CountDownLatch(1);
                final CountDownLatch indexed = new CountDownLatch(1);

                Thread thread = new Thread() {
                    @Override
                    public void run() {
                        try {
                            try {
                                startGun.await();
                            } catch (InterruptedException e) {
                                throw new RuntimeException(e);
                            }
                            int i = 0;
                            while (true) {
                                int numDocs = randomIntBetween(1, 20);
                                for (int j = 0; j < numDocs; j++) {
                                    i++;
                                    ParsedDocument doc = testParsedDocument(Integer.toString(i), null, testDocument(), B_1, null);
                                    Engine.Index index = indexForDoc(doc);
                                    engine.index(index);
                                }
                                engine.refresh("test");
                                indexed.countDown();
                                try {
                                    engine.forceMerge(randomBoolean(), 1, false, randomBoolean(), randomBoolean());
                                } catch (IOException e) {
                                    return;
                                }
                            }
                        } catch (AlreadyClosedException ex) {
                            // fine
                        } catch (IOException e) {
                            throw new AssertionError(e);
                        }
                    }
                };

                thread.start();
                startGun.countDown();
                int someIters = randomIntBetween(1, 10);
                for (int i = 0; i < someIters; i++) {
                    engine.forceMerge(randomBoolean(), 1, false, randomBoolean(), randomBoolean());
                }
                indexed.await();
                IOUtils.close(engine);
                thread.join();
            }
        }

    }

    public void testVersioningCreateExistsException() throws IOException {
        ParsedDocument doc = testParsedDocument("1", null, testDocument(), B_1, null);
        Engine.Index create = new Engine.Index(newUid(doc), doc, SequenceNumbers.UNASSIGNED_SEQ_NO, 0, Versions.MATCH_DELETED, VersionType.INTERNAL, PRIMARY, 0, -1, false);
        Engine.IndexResult indexResult = engine.index(create);
        assertThat(indexResult.getVersion(), equalTo(1L));

        create = new Engine.Index(newUid(doc), doc, SequenceNumbers.UNASSIGNED_SEQ_NO, 0, Versions.MATCH_DELETED, VersionType.INTERNAL, PRIMARY, 0, -1, false);
        indexResult = engine.index(create);
        assertThat(indexResult.getResultType(), equalTo(Engine.Result.Type.FAILURE));
        assertThat(indexResult.getFailure(), instanceOf(VersionConflictEngineException.class));
    }

    public void testOutOfOrderDocsOnReplica() throws IOException {
        final List<Engine.Operation> ops = generateSingleDocHistory(true,
            randomFrom(VersionType.INTERNAL, VersionType.EXTERNAL, VersionType.EXTERNAL_GTE, VersionType.FORCE), 2, 2, 20, "1");
        assertOpsOnReplica(ops, replicaEngine, true, logger);
    }

    public void testConcurrentOutOfOrderDocsOnReplica() throws IOException, InterruptedException {
        final List<Engine.Operation> opsDoc1 =
            generateSingleDocHistory(true, randomFrom(VersionType.INTERNAL, VersionType.EXTERNAL), 2, 100, 300, "1");
        final Engine.Operation lastOpDoc1 = opsDoc1.get(opsDoc1.size() - 1);
        final String lastFieldValueDoc1;
        if (lastOpDoc1 instanceof Engine.Index) {
            Engine.Index index = (Engine.Index) lastOpDoc1;
            lastFieldValueDoc1 = index.docs().get(0).get("value");
        } else {
            // delete
            lastFieldValueDoc1 = null;
        }
        final List<Engine.Operation> opsDoc2 =
            generateSingleDocHistory(true, randomFrom(VersionType.INTERNAL, VersionType.EXTERNAL), 2, 100, 300, "2");
        final Engine.Operation lastOpDoc2 = opsDoc2.get(opsDoc2.size() - 1);
        final String lastFieldValueDoc2;
        if (lastOpDoc2 instanceof Engine.Index) {
            Engine.Index index = (Engine.Index) lastOpDoc2;
            lastFieldValueDoc2 = index.docs().get(0).get("value");
        } else {
            // delete
            lastFieldValueDoc2 = null;
        }
        // randomly interleave
        final AtomicLong seqNoGenerator = new AtomicLong();
        BiFunction<Engine.Operation, Long, Engine.Operation> seqNoUpdater = (operation, newSeqNo) -> {
            if (operation instanceof Engine.Index) {
                Engine.Index index = (Engine.Index) operation;
                Document doc = testDocumentWithTextField(index.docs().get(0).get("value"));
                ParsedDocument parsedDocument = testParsedDocument(index.id(), index.routing(), doc, index.source(), null);
                return new Engine.Index(index.uid(), parsedDocument, newSeqNo, index.primaryTerm(), index.version(),
                    index.versionType(), index.origin(), index.startTime(), index.getAutoGeneratedIdTimestamp(), index.isRetry());
            } else {
                Engine.Delete delete = (Engine.Delete) operation;
                return new Engine.Delete(delete.type(), delete.id(), delete.uid(), newSeqNo, delete.primaryTerm(),
                    delete.version(), delete.versionType(), delete.origin(), delete.startTime());
            }
        };
        final List<Engine.Operation> allOps = new ArrayList<>();
        Iterator<Engine.Operation> iter1 = opsDoc1.iterator();
        Iterator<Engine.Operation> iter2 = opsDoc2.iterator();
        while (iter1.hasNext() && iter2.hasNext()) {
            final Engine.Operation next = randomBoolean() ? iter1.next() : iter2.next();
            allOps.add(seqNoUpdater.apply(next, seqNoGenerator.getAndIncrement()));
        }
        iter1.forEachRemaining(o -> allOps.add(seqNoUpdater.apply(o, seqNoGenerator.getAndIncrement())));
        iter2.forEachRemaining(o -> allOps.add(seqNoUpdater.apply(o, seqNoGenerator.getAndIncrement())));
        // insert some duplicates
        randomSubsetOf(allOps).forEach(op -> allOps.add(seqNoUpdater.apply(op, op.seqNo())));

        shuffle(allOps, random());
        concurrentlyApplyOps(allOps, engine);

        engine.refresh("test");

        if (lastFieldValueDoc1 != null) {
            try (Searcher searcher = engine.acquireSearcher("test")) {
                final TotalHitCountCollector collector = new TotalHitCountCollector();
                searcher.searcher().search(new TermQuery(new Term("value", lastFieldValueDoc1)), collector);
                assertThat(collector.getTotalHits(), equalTo(1));
            }
        }
        if (lastFieldValueDoc2 != null) {
            try (Searcher searcher = engine.acquireSearcher("test")) {
                final TotalHitCountCollector collector = new TotalHitCountCollector();
                searcher.searcher().search(new TermQuery(new Term("value", lastFieldValueDoc2)), collector);
                assertThat(collector.getTotalHits(), equalTo(1));
            }
        }

        int totalExpectedOps = 0;
        if (lastFieldValueDoc1 != null) {
            totalExpectedOps++;
        }
        if (lastFieldValueDoc2 != null) {
            totalExpectedOps++;
        }
        assertVisibleCount(engine, totalExpectedOps);
    }

    public void testInternalVersioningOnPrimary() throws IOException {
        final List<Engine.Operation> ops = generateSingleDocHistory(false, VersionType.INTERNAL, 2, 2, 20, "1");
        assertOpsOnPrimary(ops, Versions.NOT_FOUND, true, engine);
    }

    public void testVersionOnPrimaryWithConcurrentRefresh() throws Exception {
        List<Engine.Operation> ops = generateSingleDocHistory(false, VersionType.INTERNAL, 2, 10, 100, "1");
        CountDownLatch latch = new CountDownLatch(1);
        AtomicBoolean running = new AtomicBoolean(true);
        Thread refreshThread = new Thread(() -> {
            latch.countDown();
            while (running.get()) {
                engine.refresh("test");
            }
        });
        refreshThread.start();
        latch.await();
        assertOpsOnPrimary(ops, Versions.NOT_FOUND, true, engine);
        running.set(false);
        refreshThread.join();
    }

    private int assertOpsOnPrimary(List<Engine.Operation> ops, long currentOpVersion, boolean docDeleted, InternalEngine engine)
        throws IOException {
        String lastFieldValue = null;
        int opsPerformed = 0;
        long lastOpVersion = currentOpVersion;
        BiFunction<Long, Engine.Index, Engine.Index> indexWithVersion = (version, index) -> new Engine.Index(index.uid(), index.parsedDoc(),
            index.seqNo(), index.primaryTerm(), version, index.versionType(), index.origin(), index.startTime(),
            index.getAutoGeneratedIdTimestamp(), index.isRetry());
        BiFunction<Long, Engine.Delete, Engine.Delete> delWithVersion = (version, delete) -> new Engine.Delete(delete.type(), delete.id(),
            delete.uid(), delete.seqNo(), delete.primaryTerm(), version, delete.versionType(), delete.origin(), delete.startTime());
        for (Engine.Operation op : ops) {
            final boolean versionConflict = rarely();
            final boolean versionedOp = versionConflict || randomBoolean();
            final long conflictingVersion = docDeleted || randomBoolean() ?
                lastOpVersion + (randomBoolean() ? 1 : -1) :
                Versions.MATCH_DELETED;
            final long correctVersion = docDeleted && randomBoolean() ? Versions.MATCH_DELETED : lastOpVersion;
            logger.info("performing [{}]{}{}",
                op.operationType().name().charAt(0),
                versionConflict ? " (conflict " + conflictingVersion + ")" : "",
                versionedOp ? " (versioned " + correctVersion + ")" : "");
            if (op instanceof Engine.Index) {
                final Engine.Index index = (Engine.Index) op;
                if (versionConflict) {
                    // generate a conflict
                    Engine.IndexResult result = engine.index(indexWithVersion.apply(conflictingVersion, index));
                    assertThat(result.isCreated(), equalTo(false));
                    assertThat(result.getVersion(), equalTo(lastOpVersion));
                    assertThat(result.getResultType(), equalTo(Engine.Result.Type.FAILURE));
                    assertThat(result.getFailure(), instanceOf(VersionConflictEngineException.class));
                } else {
                    Engine.IndexResult result = engine.index(versionedOp ? indexWithVersion.apply(correctVersion, index) : index);
                    assertThat(result.isCreated(), equalTo(docDeleted));
                    assertThat(result.getVersion(), equalTo(Math.max(lastOpVersion + 1, 1)));
                    assertThat(result.getResultType(), equalTo(Engine.Result.Type.SUCCESS));
                    assertThat(result.getFailure(), nullValue());
                    lastFieldValue = index.docs().get(0).get("value");
                    docDeleted = false;
                    lastOpVersion = result.getVersion();
                    opsPerformed++;
                }
            } else {
                final Engine.Delete delete = (Engine.Delete) op;
                if (versionConflict) {
                    // generate a conflict
                    Engine.DeleteResult result = engine.delete(delWithVersion.apply(conflictingVersion, delete));
                    assertThat(result.isFound(), equalTo(docDeleted == false));
                    assertThat(result.getVersion(), equalTo(lastOpVersion));
                    assertThat(result.getResultType(), equalTo(Engine.Result.Type.FAILURE));
                    assertThat(result.getFailure(), instanceOf(VersionConflictEngineException.class));
                } else {
                    Engine.DeleteResult result = engine.delete(versionedOp ? delWithVersion.apply(correctVersion, delete) : delete);
                    assertThat(result.isFound(), equalTo(docDeleted == false));
                    assertThat(result.getVersion(), equalTo(Math.max(lastOpVersion + 1, 1)));
                    assertThat(result.getResultType(), equalTo(Engine.Result.Type.SUCCESS));
                    assertThat(result.getFailure(), nullValue());
                    docDeleted = true;
                    lastOpVersion = result.getVersion();
                    opsPerformed++;
                }
            }
            if (randomBoolean()) {
                // refresh and take the chance to check everything is ok so far
                assertVisibleCount(engine, docDeleted ? 0 : 1);
                // even if doc is not not deleted, lastFieldValue can still be null if this is the
                // first op and it failed.
                if (docDeleted == false && lastFieldValue != null) {
                    try (Searcher searcher = engine.acquireSearcher("test")) {
                        final TotalHitCountCollector collector = new TotalHitCountCollector();
                        searcher.searcher().search(new TermQuery(new Term("value", lastFieldValue)), collector);
                        assertThat(collector.getTotalHits(), equalTo(1));
                    }
                }
            }
            if (randomBoolean()) {
                engine.flush();
                engine.refresh("test");
            }

            if (rarely()) {
                // simulate GC deletes
                engine.refresh("gc_simulation", Engine.SearcherScope.INTERNAL);
                engine.clearDeletedTombstones();
                if (docDeleted) {
                    lastOpVersion = Versions.NOT_FOUND;
                }
            }
        }

        assertVisibleCount(engine, docDeleted ? 0 : 1);
        if (docDeleted == false) {
            try (Searcher searcher = engine.acquireSearcher("test")) {
                final TotalHitCountCollector collector = new TotalHitCountCollector();
                searcher.searcher().search(new TermQuery(new Term("value", lastFieldValue)), collector);
                assertThat(collector.getTotalHits(), equalTo(1));
            }
        }
        return opsPerformed;
    }

    public void testNonInternalVersioningOnPrimary() throws IOException {
        final Set<VersionType> nonInternalVersioning = new HashSet<>(Arrays.asList(VersionType.values()));
        nonInternalVersioning.remove(VersionType.INTERNAL);
        final VersionType versionType = randomFrom(nonInternalVersioning);
        final List<Engine.Operation> ops = generateSingleDocHistory(false, versionType, 2, 2, 20, "1");
        final Engine.Operation lastOp = ops.get(ops.size() - 1);
        final String lastFieldValue;
        if (lastOp instanceof Engine.Index) {
            Engine.Index index = (Engine.Index) lastOp;
            lastFieldValue = index.docs().get(0).get("value");
        } else {
            // delete
            lastFieldValue = null;
        }
        // other version types don't support out of order processing.
        if (versionType == VersionType.EXTERNAL) {
            shuffle(ops, random());
        }
        long highestOpVersion = Versions.NOT_FOUND;
        long seqNo = -1;
        boolean docDeleted = true;
        for (Engine.Operation op : ops) {
            logger.info("performing [{}], v [{}], seq# [{}], term [{}]",
                op.operationType().name().charAt(0), op.version(), op.seqNo(), op.primaryTerm());
            if (op instanceof Engine.Index) {
                final Engine.Index index = (Engine.Index) op;
                Engine.IndexResult result = engine.index(index);
                if (op.versionType().isVersionConflictForWrites(highestOpVersion, op.version(), docDeleted) == false) {
                    seqNo++;
                    assertThat(result.getSeqNo(), equalTo(seqNo));
                    assertThat(result.isCreated(), equalTo(docDeleted));
                    assertThat(result.getVersion(), equalTo(op.version()));
                    assertThat(result.getResultType(), equalTo(Engine.Result.Type.SUCCESS));
                    assertThat(result.getFailure(), nullValue());
                    docDeleted = false;
                    highestOpVersion = op.version();
                } else {
                    assertThat(result.isCreated(), equalTo(false));
                    assertThat(result.getVersion(), equalTo(highestOpVersion));
                    assertThat(result.getResultType(), equalTo(Engine.Result.Type.FAILURE));
                    assertThat(result.getFailure(), instanceOf(VersionConflictEngineException.class));
                }
            } else {
                final Engine.Delete delete = (Engine.Delete) op;
                Engine.DeleteResult result = engine.delete(delete);
                if (op.versionType().isVersionConflictForWrites(highestOpVersion, op.version(), docDeleted) == false) {
                    seqNo++;
                    assertThat(result.getSeqNo(), equalTo(seqNo));
                    assertThat(result.isFound(), equalTo(docDeleted == false));
                    assertThat(result.getVersion(), equalTo(op.version()));
                    assertThat(result.getResultType(), equalTo(Engine.Result.Type.SUCCESS));
                    assertThat(result.getFailure(), nullValue());
                    docDeleted = true;
                    highestOpVersion = op.version();
                } else {
                    assertThat(result.isFound(), equalTo(docDeleted == false));
                    assertThat(result.getVersion(), equalTo(highestOpVersion));
                    assertThat(result.getResultType(), equalTo(Engine.Result.Type.FAILURE));
                    assertThat(result.getFailure(), instanceOf(VersionConflictEngineException.class));
                }
            }
            if (randomBoolean()) {
                engine.refresh("test");
            }
            if (randomBoolean()) {
                engine.flush();
                engine.refresh("test");
            }
        }

        assertVisibleCount(engine, docDeleted ? 0 : 1);
        if (docDeleted == false) {
            logger.info("searching for [{}]", lastFieldValue);
            try (Searcher searcher = engine.acquireSearcher("test")) {
                final TotalHitCountCollector collector = new TotalHitCountCollector();
                searcher.searcher().search(new TermQuery(new Term("value", lastFieldValue)), collector);
                assertThat(collector.getTotalHits(), equalTo(1));
            }
        }
    }

    public void testVersioningPromotedReplica() throws IOException {
        final List<Engine.Operation> replicaOps = generateSingleDocHistory(true, VersionType.INTERNAL, 1, 2, 20, "1");
        List<Engine.Operation> primaryOps = generateSingleDocHistory(false, VersionType.INTERNAL, 2, 2, 20, "1");
        Engine.Operation lastReplicaOp = replicaOps.get(replicaOps.size() - 1);
        final boolean deletedOnReplica = lastReplicaOp instanceof Engine.Delete;
        final long finalReplicaVersion = lastReplicaOp.version();
        final long finalReplicaSeqNo = lastReplicaOp.seqNo();
        assertOpsOnReplica(replicaOps, replicaEngine, true, logger);
        final int opsOnPrimary = assertOpsOnPrimary(primaryOps, finalReplicaVersion, deletedOnReplica, replicaEngine);
        final long currentSeqNo = getSequenceID(replicaEngine,
            new Engine.Get(false, false, "type", lastReplicaOp.uid().text(), lastReplicaOp.uid())).v1();
        try (Searcher searcher = engine.acquireSearcher("test")) {
            final TotalHitCountCollector collector = new TotalHitCountCollector();
            searcher.searcher().search(new MatchAllDocsQuery(), collector);
            if (collector.getTotalHits() > 0) {
                // last op wasn't delete
                assertThat(currentSeqNo, equalTo(finalReplicaSeqNo + opsOnPrimary));
            }
        }
    }

    public void testConcurrentExternalVersioningOnPrimary() throws IOException, InterruptedException {
        final List<Engine.Operation> ops = generateSingleDocHistory(false, VersionType.EXTERNAL, 2, 100, 300, "1");
        final Engine.Operation lastOp = ops.get(ops.size() - 1);
        final String lastFieldValue;
        if (lastOp instanceof Engine.Index) {
            Engine.Index index = (Engine.Index) lastOp;
            lastFieldValue = index.docs().get(0).get("value");
        } else {
            // delete
            lastFieldValue = null;
        }
        shuffle(ops, random());
        concurrentlyApplyOps(ops, engine);

        assertVisibleCount(engine, lastFieldValue == null ? 0 : 1);
        if (lastFieldValue != null) {
            try (Searcher searcher = engine.acquireSearcher("test")) {
                final TotalHitCountCollector collector = new TotalHitCountCollector();
                searcher.searcher().search(new TermQuery(new Term("value", lastFieldValue)), collector);
                assertThat(collector.getTotalHits(), equalTo(1));
            }
        }
    }

    public void testConcurrentGetAndSetOnPrimary() throws IOException, InterruptedException {
        Thread[] thread = new Thread[randomIntBetween(3, 5)];
        CountDownLatch startGun = new CountDownLatch(thread.length);
        final int opsPerThread = randomIntBetween(10, 20);
        class OpAndVersion {
            final long version;
            final String removed;
            final String added;

            OpAndVersion(long version, String removed, String added) {
                this.version = version;
                this.removed = removed;
                this.added = added;
            }
        }
        final AtomicInteger idGenerator = new AtomicInteger();
        final Queue<OpAndVersion> history = ConcurrentCollections.newQueue();
        ParsedDocument doc = testParsedDocument("1", null, testDocument(), bytesArray(""), null);
        final Term uidTerm = newUid(doc);
        engine.index(indexForDoc(doc));
        final BiFunction<String, Engine.SearcherScope, Searcher> searcherFactory = engine::acquireSearcher;
        for (int i = 0; i < thread.length; i++) {
            thread[i] = new Thread(() -> {
                startGun.countDown();
                try {
                    startGun.await();
                } catch (InterruptedException e) {
                    throw new AssertionError(e);
                }
                for (int op = 0; op < opsPerThread; op++) {
                    try (Engine.GetResult get = engine.get(new Engine.Get(true, false, doc.type(), doc.id(), uidTerm), searcherFactory)) {
                        FieldsVisitor visitor = new FieldsVisitor(true);
                        get.docIdAndVersion().reader.document(get.docIdAndVersion().docId, visitor);
                        List<String> values = new ArrayList<>(Strings.commaDelimitedListToSet(visitor.source().utf8ToString()));
                        String removed = op % 3 == 0 && values.size() > 0 ? values.remove(0) : null;
                        String added = "v_" + idGenerator.incrementAndGet();
                        values.add(added);
                        Engine.Index index = new Engine.Index(uidTerm,
                            testParsedDocument("1", null, testDocument(),
                                bytesArray(Strings.collectionToCommaDelimitedString(values)), null),
                            SequenceNumbers.UNASSIGNED_SEQ_NO, 2,
                            get.version(), VersionType.INTERNAL,
                            PRIMARY, System.currentTimeMillis(), -1, false);
                        Engine.IndexResult indexResult = engine.index(index);
                        if (indexResult.getResultType() == Engine.Result.Type.SUCCESS) {
                            history.add(new OpAndVersion(indexResult.getVersion(), removed, added));
                        }

                    } catch (IOException e) {
                        throw new AssertionError(e);
                    }
                }
            });
            thread[i].start();
        }
        for (int i = 0; i < thread.length; i++) {
            thread[i].join();
        }
        List<OpAndVersion> sortedHistory = new ArrayList<>(history);
        sortedHistory.sort(Comparator.comparing(o -> o.version));
        Set<String> currentValues = new HashSet<>();
        for (int i = 0; i < sortedHistory.size(); i++) {
            OpAndVersion op = sortedHistory.get(i);
            if (i > 0) {
                assertThat("duplicate version", op.version, not(equalTo(sortedHistory.get(i - 1).version)));
            }
            boolean exists = op.removed == null ? true : currentValues.remove(op.removed);
            assertTrue(op.removed + " should exist", exists);
            exists = currentValues.add(op.added);
            assertTrue(op.added + " should not exist", exists);
        }

        try (Engine.GetResult get = engine.get(new Engine.Get(true, false, doc.type(), doc.id(), uidTerm), searcherFactory)) {
            FieldsVisitor visitor = new FieldsVisitor(true);
            get.docIdAndVersion().reader.document(get.docIdAndVersion().docId, visitor);
            List<String> values = Arrays.asList(Strings.commaDelimitedListToStringArray(visitor.source().utf8ToString()));
            assertThat(currentValues, equalTo(new HashSet<>(values)));
        }
    }

    public void testBasicCreatedFlag() throws IOException {
        ParsedDocument doc = testParsedDocument("1", null, testDocument(), B_1, null);
        Engine.Index index = indexForDoc(doc);
        Engine.IndexResult indexResult = engine.index(index);
        assertTrue(indexResult.isCreated());

        index = indexForDoc(doc);
        indexResult = engine.index(index);
        assertFalse(indexResult.isCreated());

        engine.delete(new Engine.Delete("doc", "1", newUid(doc), primaryTerm.get()));

        index = indexForDoc(doc);
        indexResult = engine.index(index);
        assertTrue(indexResult.isCreated());
    }

    private static class MockAppender extends AbstractAppender {
        public boolean sawIndexWriterMessage;

        public boolean sawIndexWriterIFDMessage;

        MockAppender(final String name) throws IllegalAccessException {
            super(name, RegexFilter.createFilter(".*(\n.*)*", new String[0], false, null, null), null);
        }

        @Override
        public void append(LogEvent event) {
            final String formattedMessage = event.getMessage().getFormattedMessage();
            if (event.getLevel() == Level.TRACE && event.getMarker().getName().contains("[index][0]")) {
                if (event.getLoggerName().endsWith(".IW") &&
                    formattedMessage.contains("IW: now apply all deletes")) {
                    sawIndexWriterMessage = true;
                }
                if (event.getLoggerName().endsWith(".IFD")) {
                    sawIndexWriterIFDMessage = true;
                }
            }
        }
    }

    // #5891: make sure IndexWriter's infoStream output is
    // sent to lucene.iw with log level TRACE:

    public void testIndexWriterInfoStream() throws IllegalAccessException, IOException {
        assumeFalse("who tests the tester?", VERBOSE);
        MockAppender mockAppender = new MockAppender("testIndexWriterInfoStream");
        mockAppender.start();

        Logger rootLogger = LogManager.getRootLogger();
        Level savedLevel = rootLogger.getLevel();
        Loggers.addAppender(rootLogger, mockAppender);
        Loggers.setLevel(rootLogger, Level.DEBUG);
        rootLogger = LogManager.getRootLogger();

        try {
            // First, with DEBUG, which should NOT log IndexWriter output:
            ParsedDocument doc = testParsedDocument("1", null, testDocumentWithTextField(), B_1, null);
            engine.index(indexForDoc(doc));
            engine.flush();
            assertFalse(mockAppender.sawIndexWriterMessage);

            // Again, with TRACE, which should log IndexWriter output:
            Loggers.setLevel(rootLogger, Level.TRACE);
            engine.index(indexForDoc(doc));
            engine.flush();
            assertTrue(mockAppender.sawIndexWriterMessage);

        } finally {
            Loggers.removeAppender(rootLogger, mockAppender);
            mockAppender.stop();
            Loggers.setLevel(rootLogger, savedLevel);
        }
    }

    public void testSeqNoAndCheckpoints() throws IOException {
        final int opCount = randomIntBetween(1, 256);
        long primarySeqNo = SequenceNumbers.NO_OPS_PERFORMED;
        final String[] ids = new String[]{"1", "2", "3"};
        final Set<String> indexedIds = new HashSet<>();
        long localCheckpoint = SequenceNumbers.NO_OPS_PERFORMED;
        long replicaLocalCheckpoint = SequenceNumbers.NO_OPS_PERFORMED;
        final long globalCheckpoint;
        long maxSeqNo = SequenceNumbers.NO_OPS_PERFORMED;
        IOUtils.close(store, engine);
        store = createStore();
        InternalEngine initialEngine = null;

        try {
            initialEngine = createEngine(defaultSettings, store, createTempDir(), newLogMergePolicy(), null);
            final ShardRouting primary = TestShardRouting.newShardRouting("test", shardId.id(), "node1", null, true,
                ShardRoutingState.STARTED, allocationId);
            final ShardRouting replica = TestShardRouting.newShardRouting(shardId, "node2", false, ShardRoutingState.STARTED);
            ReplicationTracker gcpTracker = (ReplicationTracker) initialEngine.config().getGlobalCheckpointSupplier();
            gcpTracker.updateFromMaster(1L, new HashSet<>(Arrays.asList(primary.allocationId().getId(),
                replica.allocationId().getId())),
                new IndexShardRoutingTable.Builder(shardId).addShard(primary).addShard(replica).build(), Collections.emptySet());
            gcpTracker.activatePrimaryMode(primarySeqNo);
            for (int op = 0; op < opCount; op++) {
                final String id;
                // mostly index, sometimes delete
                if (rarely() && indexedIds.isEmpty() == false) {
                    // we have some docs indexed, so delete one of them
                    id = randomFrom(indexedIds);
                    final Engine.Delete delete = new Engine.Delete(
                        "test", id, newUid(id), SequenceNumbers.UNASSIGNED_SEQ_NO, primaryTerm.get(),
                        rarely() ? 100 : Versions.MATCH_ANY, VersionType.INTERNAL, PRIMARY, 0);
                    final Engine.DeleteResult result = initialEngine.delete(delete);
                    if (result.getResultType() == Engine.Result.Type.SUCCESS) {
                        assertThat(result.getSeqNo(), equalTo(primarySeqNo + 1));
                        assertThat(initialEngine.getSeqNoStats(-1).getMaxSeqNo(), equalTo(primarySeqNo + 1));
                        indexedIds.remove(id);
                        primarySeqNo++;
                    } else {
                        assertThat(result.getSeqNo(), equalTo(SequenceNumbers.UNASSIGNED_SEQ_NO));
                        assertThat(initialEngine.getSeqNoStats(-1).getMaxSeqNo(), equalTo(primarySeqNo));
                    }
                } else {
                    // index a document
                    id = randomFrom(ids);
                    ParsedDocument doc = testParsedDocument(id, null, testDocumentWithTextField(), SOURCE, null);
                    final Engine.Index index = new Engine.Index(newUid(doc), doc,
                        SequenceNumbers.UNASSIGNED_SEQ_NO, primaryTerm.get(),
                        rarely() ? 100 : Versions.MATCH_ANY, VersionType.INTERNAL,
                        PRIMARY, 0, -1, false);
                    final Engine.IndexResult result = initialEngine.index(index);
                    if (result.getResultType() == Engine.Result.Type.SUCCESS) {
                        assertThat(result.getSeqNo(), equalTo(primarySeqNo + 1));
                        assertThat(initialEngine.getSeqNoStats(-1).getMaxSeqNo(), equalTo(primarySeqNo + 1));
                        indexedIds.add(id);
                        primarySeqNo++;
                    } else {
                        assertThat(result.getSeqNo(), equalTo(SequenceNumbers.UNASSIGNED_SEQ_NO));
                        assertThat(initialEngine.getSeqNoStats(-1).getMaxSeqNo(), equalTo(primarySeqNo));
                    }
                }

                if (randomInt(10) < 3) {
                    // only update rarely as we do it every doc
                    replicaLocalCheckpoint = randomIntBetween(Math.toIntExact(replicaLocalCheckpoint), Math.toIntExact(primarySeqNo));
                }
                gcpTracker.updateLocalCheckpoint(primary.allocationId().getId(),
                    initialEngine.getLocalCheckpoint());
                gcpTracker.updateLocalCheckpoint(replica.allocationId().getId(), replicaLocalCheckpoint);

                if (rarely()) {
                    localCheckpoint = primarySeqNo;
                    maxSeqNo = primarySeqNo;
                    initialEngine.flush(true, true);
                }
            }

            logger.info("localcheckpoint {}, global {}", replicaLocalCheckpoint, primarySeqNo);
            globalCheckpoint = gcpTracker.getGlobalCheckpoint();

            assertEquals(primarySeqNo, initialEngine.getSeqNoStats(-1).getMaxSeqNo());
            assertEquals(primarySeqNo, initialEngine.getLocalCheckpoint());
            assertThat(globalCheckpoint, equalTo(replicaLocalCheckpoint));

            assertThat(
                Long.parseLong(initialEngine.commitStats().getUserData().get(SequenceNumbers.LOCAL_CHECKPOINT_KEY)),
                equalTo(localCheckpoint));
            initialEngine.getTranslog().sync(); // to guarantee the global checkpoint is written to the translog checkpoint
            assertThat(
                initialEngine.getTranslog().getLastSyncedGlobalCheckpoint(),
                equalTo(globalCheckpoint));
            assertThat(
                Long.parseLong(initialEngine.commitStats().getUserData().get(SequenceNumbers.MAX_SEQ_NO)),
                equalTo(maxSeqNo));

        } finally {
            IOUtils.close(initialEngine);
        }

        trimUnsafeCommits(initialEngine.engineConfig);
        try (InternalEngine recoveringEngine = new InternalEngine(initialEngine.config())){
            recoveringEngine.recoverFromTranslog(Long.MAX_VALUE);

            assertEquals(primarySeqNo, recoveringEngine.getSeqNoStats(-1).getMaxSeqNo());
            assertThat(
                Long.parseLong(recoveringEngine.commitStats().getUserData().get(SequenceNumbers.LOCAL_CHECKPOINT_KEY)),
                equalTo(primarySeqNo));
            assertThat(
                recoveringEngine.getTranslog().getLastSyncedGlobalCheckpoint(),
                equalTo(globalCheckpoint));
            assertThat(
                Long.parseLong(recoveringEngine.commitStats().getUserData().get(SequenceNumbers.MAX_SEQ_NO)),
                // after recovering from translog, all docs have been flushed to Lucene segments, so here we will assert
                // that the committed max seq no is equivalent to what the current primary seq no is, as all data
                // we have assigned sequence numbers to should be in the commit
                equalTo(primarySeqNo));
            assertThat(recoveringEngine.getLocalCheckpoint(), equalTo(primarySeqNo));
            assertThat(recoveringEngine.getSeqNoStats(-1).getMaxSeqNo(), equalTo(primarySeqNo));
            assertThat(generateNewSeqNo(recoveringEngine), equalTo(primarySeqNo + 1));
        }
    }

    // this test writes documents to the engine while concurrently flushing/commit
    // and ensuring that the commit points contain the correct sequence number data
    public void testConcurrentWritesAndCommits() throws Exception {
        List<Engine.IndexCommitRef> commits = new ArrayList<>();
        try (Store store = createStore();
             InternalEngine engine = createEngine(config(defaultSettings, store, createTempDir(), newMergePolicy(), null))) {
            final int numIndexingThreads = scaledRandomIntBetween(2, 4);
            final int numDocsPerThread = randomIntBetween(500, 1000);
            final CyclicBarrier barrier = new CyclicBarrier(numIndexingThreads + 1);
            final List<Thread> indexingThreads = new ArrayList<>();
            final CountDownLatch doneLatch = new CountDownLatch(numIndexingThreads);
            // create N indexing threads to index documents simultaneously
            for (int threadNum = 0; threadNum < numIndexingThreads; threadNum++) {
                final int threadIdx = threadNum;
                Thread indexingThread = new Thread(() -> {
                    try {
                        barrier.await(); // wait for all threads to start at the same time
                        // index random number of docs
                        for (int i = 0; i < numDocsPerThread; i++) {
                            final String id = "thread" + threadIdx + "#" + i;
                            ParsedDocument doc = testParsedDocument(id, null, testDocument(), B_1, null);
                            engine.index(indexForDoc(doc));
                        }
                    } catch (Exception e) {
                        throw new RuntimeException(e);
                    } finally {
                        doneLatch.countDown();
                    }

                });
                indexingThreads.add(indexingThread);
            }

            // start the indexing threads
            for (Thread thread : indexingThreads) {
                thread.start();
            }
            barrier.await(); // wait for indexing threads to all be ready to start
            int commitLimit = randomIntBetween(10, 20);
            long sleepTime = 1;
            // create random commit points
            boolean doneIndexing;
            do {
                doneIndexing = doneLatch.await(sleepTime, TimeUnit.MILLISECONDS);
                commits.add(engine.acquireLastIndexCommit(true));
                if (commits.size() > commitLimit) { // don't keep on piling up too many commits
                    IOUtils.close(commits.remove(randomIntBetween(0, commits.size()-1)));
                    // we increase the wait time to make sure we eventually if things are slow wait for threads to finish.
                    // this will reduce pressure on disks and will allow threads to make progress without piling up too many commits
                    sleepTime = sleepTime * 2;
                }
            } while (doneIndexing == false);

            // now, verify all the commits have the correct docs according to the user commit data
            long prevLocalCheckpoint = SequenceNumbers.NO_OPS_PERFORMED;
            long prevMaxSeqNo = SequenceNumbers.NO_OPS_PERFORMED;
            for (Engine.IndexCommitRef commitRef : commits) {
                final IndexCommit commit = commitRef.getIndexCommit();
                Map<String, String> userData = commit.getUserData();
                long localCheckpoint = userData.containsKey(SequenceNumbers.LOCAL_CHECKPOINT_KEY) ?
                    Long.parseLong(userData.get(SequenceNumbers.LOCAL_CHECKPOINT_KEY)) :
                    SequenceNumbers.NO_OPS_PERFORMED;
                long maxSeqNo = userData.containsKey(SequenceNumbers.MAX_SEQ_NO) ?
                    Long.parseLong(userData.get(SequenceNumbers.MAX_SEQ_NO)) :
                    SequenceNumbers.UNASSIGNED_SEQ_NO;
                // local checkpoint and max seq no shouldn't go backwards
                assertThat(localCheckpoint, greaterThanOrEqualTo(prevLocalCheckpoint));
                assertThat(maxSeqNo, greaterThanOrEqualTo(prevMaxSeqNo));
                try (IndexReader reader = DirectoryReader.open(commit)) {
                    Long highest = getHighestSeqNo(reader);
                    final long highestSeqNo;
                    if (highest != null) {
                        highestSeqNo = highest.longValue();
                    } else {
                        highestSeqNo = SequenceNumbers.NO_OPS_PERFORMED;
                    }
                    // make sure localCheckpoint <= highest seq no found <= maxSeqNo
                    assertThat(highestSeqNo, greaterThanOrEqualTo(localCheckpoint));
                    assertThat(highestSeqNo, lessThanOrEqualTo(maxSeqNo));
                    // make sure all sequence numbers up to and including the local checkpoint are in the index
                    FixedBitSet seqNosBitSet = getSeqNosSet(reader, highestSeqNo);
                    for (int i = 0; i <= localCheckpoint; i++) {
                        assertTrue("local checkpoint [" + localCheckpoint + "], _seq_no [" + i + "] should be indexed",
                            seqNosBitSet.get(i));
                    }
                }
                prevLocalCheckpoint = localCheckpoint;
                prevMaxSeqNo = maxSeqNo;
            }
        }
    }

    private static Long getHighestSeqNo(final IndexReader reader) throws IOException {
        final String fieldName = SeqNoFieldMapper.NAME;
        long size = PointValues.size(reader, fieldName);
        if (size == 0) {
            return null;
        }
        byte[] max = PointValues.getMaxPackedValue(reader, fieldName);
        return LongPoint.decodeDimension(max, 0);
    }

    private static FixedBitSet getSeqNosSet(final IndexReader reader, final long highestSeqNo) throws IOException {
        // _seq_no are stored as doc values for the time being, so this is how we get them
        // (as opposed to using an IndexSearcher or IndexReader)
        final FixedBitSet bitSet = new FixedBitSet((int) highestSeqNo + 1);
        final List<LeafReaderContext> leaves = reader.leaves();
        if (leaves.isEmpty()) {
            return bitSet;
        }

        for (int i = 0; i < leaves.size(); i++) {
            final LeafReader leaf = leaves.get(i).reader();
            final NumericDocValues values = leaf.getNumericDocValues(SeqNoFieldMapper.NAME);
            if (values == null) {
                continue;
            }
            final Bits bits = leaf.getLiveDocs();
            for (int docID = 0; docID < leaf.maxDoc(); docID++) {
                if (bits == null || bits.get(docID)) {
                    if (values.advanceExact(docID) == false) {
                        throw new AssertionError("Document does not have a seq number: " + docID);
                    }
                    final long seqNo = values.longValue();
                    assertFalse("should not have more than one document with the same seq_no[" + seqNo + "]", bitSet.get((int) seqNo));
                    bitSet.set((int) seqNo);
                }
            }
        }
        return bitSet;
    }

    // #8603: make sure we can separately log IFD's messages
    public void testIndexWriterIFDInfoStream() throws IllegalAccessException, IOException {
        assumeFalse("who tests the tester?", VERBOSE);
        MockAppender mockAppender = new MockAppender("testIndexWriterIFDInfoStream");
        mockAppender.start();

        final Logger iwIFDLogger = Loggers.getLogger("org.elasticsearch.index.engine.Engine.IFD");

        Loggers.addAppender(iwIFDLogger, mockAppender);
        Loggers.setLevel(iwIFDLogger, Level.DEBUG);

        try {
            // First, with DEBUG, which should NOT log IndexWriter output:
            ParsedDocument doc = testParsedDocument("1", null, testDocumentWithTextField(), B_1, null);
            engine.index(indexForDoc(doc));
            engine.flush();
            assertFalse(mockAppender.sawIndexWriterMessage);
            assertFalse(mockAppender.sawIndexWriterIFDMessage);

            // Again, with TRACE, which should only log IndexWriter IFD output:
            Loggers.setLevel(iwIFDLogger, Level.TRACE);
            engine.index(indexForDoc(doc));
            engine.flush();
            assertFalse(mockAppender.sawIndexWriterMessage);
            assertTrue(mockAppender.sawIndexWriterIFDMessage);

        } finally {
            Loggers.removeAppender(iwIFDLogger, mockAppender);
            mockAppender.stop();
            Loggers.setLevel(iwIFDLogger, (Level) null);
        }
    }

    public void testEnableGcDeletes() throws Exception {
        try (Store store = createStore();
             Engine engine = createEngine(config(defaultSettings, store, createTempDir(), newMergePolicy(), null))) {
            engine.config().setEnableGcDeletes(false);

            final BiFunction<String, Engine.SearcherScope, Searcher> searcherFactory = engine::acquireSearcher;

            // Add document
            Document document = testDocument();
            document.add(new TextField("value", "test1", Field.Store.YES));

            ParsedDocument doc = testParsedDocument("1", null, document, B_2, null);
            engine.index(new Engine.Index(newUid(doc), doc, SequenceNumbers.UNASSIGNED_SEQ_NO, 0, 1, VersionType.EXTERNAL, Engine.Operation.Origin.PRIMARY, System.nanoTime(), -1, false));

            // Delete document we just added:
            engine.delete(new Engine.Delete("test", "1", newUid(doc), SequenceNumbers.UNASSIGNED_SEQ_NO, 0, 10, VersionType.EXTERNAL, Engine.Operation.Origin.PRIMARY, System.nanoTime()));

            // Get should not find the document
            Engine.GetResult getResult = engine.get(newGet(true, doc), searcherFactory);
            assertThat(getResult.exists(), equalTo(false));

            // Give the gc pruning logic a chance to kick in
            Thread.sleep(1000);

            if (randomBoolean()) {
                engine.refresh("test");
            }

            // Delete non-existent document
            engine.delete(new Engine.Delete("test", "2", newUid("2"), SequenceNumbers.UNASSIGNED_SEQ_NO, 0, 10, VersionType.EXTERNAL, Engine.Operation.Origin.PRIMARY, System.nanoTime()));

            // Get should not find the document (we never indexed uid=2):
            getResult = engine.get(new Engine.Get(true, false, "type", "2", newUid("2")), searcherFactory);
            assertThat(getResult.exists(), equalTo(false));

            // Try to index uid=1 with a too-old version, should fail:
            Engine.Index index = new Engine.Index(newUid(doc), doc, SequenceNumbers.UNASSIGNED_SEQ_NO, 0, 2, VersionType.EXTERNAL, Engine.Operation.Origin.PRIMARY, System.nanoTime(), -1, false);
            Engine.IndexResult indexResult = engine.index(index);
            assertThat(indexResult.getResultType(), equalTo(Engine.Result.Type.FAILURE));
            assertThat(indexResult.getFailure(), instanceOf(VersionConflictEngineException.class));

            // Get should still not find the document
            getResult = engine.get(newGet(true, doc), searcherFactory);
            assertThat(getResult.exists(), equalTo(false));

            // Try to index uid=2 with a too-old version, should fail:
            Engine.Index index1 = new Engine.Index(newUid(doc), doc, SequenceNumbers.UNASSIGNED_SEQ_NO, 0, 2, VersionType.EXTERNAL, Engine.Operation.Origin.PRIMARY, System.nanoTime(), -1, false);
            indexResult = engine.index(index1);
            assertThat(indexResult.getResultType(), equalTo(Engine.Result.Type.FAILURE));
            assertThat(indexResult.getFailure(), instanceOf(VersionConflictEngineException.class));

            // Get should not find the document
            getResult = engine.get(newGet(true, doc), searcherFactory);
            assertThat(getResult.exists(), equalTo(false));
        }
    }

    public void testExtractShardId() {
        try (Engine.Searcher test = this.engine.acquireSearcher("test")) {
            ShardId shardId = ShardUtils.extractShardId(test.getDirectoryReader());
            assertNotNull(shardId);
            assertEquals(shardId, engine.config().getShardId());
        }
    }

    /**
     * Random test that throws random exception and ensures all references are
     * counted down / released and resources are closed.
     */
    public void testFailStart() throws IOException {
        // this test fails if any reader, searcher or directory is not closed - MDW FTW
        final int iters = scaledRandomIntBetween(10, 100);
        for (int i = 0; i < iters; i++) {
            MockDirectoryWrapper wrapper = newMockDirectory();
            wrapper.setFailOnOpenInput(randomBoolean());
            wrapper.setAllowRandomFileNotFoundException(randomBoolean());
            wrapper.setRandomIOExceptionRate(randomDouble());
            wrapper.setRandomIOExceptionRateOnOpen(randomDouble());
            final Path translogPath = createTempDir("testFailStart");
            try (Store store = createStore(wrapper)) {
                int refCount = store.refCount();
                assertTrue("refCount: " + store.refCount(), store.refCount() > 0);
                InternalEngine holder;
                try {
                    holder = createEngine(store, translogPath);
                } catch (EngineCreationFailureException | IOException ex) {
                    assertEquals(store.refCount(), refCount);
                    continue;
                }
                assertEquals(store.refCount(), refCount + 1);
                final int numStarts = scaledRandomIntBetween(1, 5);
                for (int j = 0; j < numStarts; j++) {
                    try {
                        assertEquals(store.refCount(), refCount + 1);
                        holder.close();
                        holder = createEngine(store, translogPath);
                        assertEquals(store.refCount(), refCount + 1);
                    } catch (EngineCreationFailureException ex) {
                        // all is fine
                        assertEquals(store.refCount(), refCount);
                        break;
                    }
                }
                holder.close();
                assertEquals(store.refCount(), refCount);
            }
        }
    }

    public void testSettings() {
        CodecService codecService = new CodecService(null, logger);
        LiveIndexWriterConfig currentIndexWriterConfig = engine.getCurrentIndexWriterConfig();

        assertEquals(engine.config().getCodec().getName(), codecService.codec(codecName).getName());
        assertEquals(currentIndexWriterConfig.getCodec().getName(), codecService.codec(codecName).getName());
    }

    public void testCurrentTranslogIDisCommitted() throws IOException {
        final AtomicLong globalCheckpoint = new AtomicLong(SequenceNumbers.NO_OPS_PERFORMED);
        try (Store store = createStore()) {
            EngineConfig config = config(defaultSettings, store, createTempDir(), newMergePolicy(), null, null, globalCheckpoint::get);

            // create
            {
                store.createEmpty();
                final String translogUUID =
                    Translog.createEmptyTranslog(config.getTranslogConfig().getTranslogPath(), SequenceNumbers.NO_OPS_PERFORMED, shardId, primaryTerm.get());
                store.associateIndexWithNewTranslog(translogUUID);
                ParsedDocument doc = testParsedDocument(Integer.toString(0), null, testDocument(), new BytesArray("{}"), null);
                Engine.Index firstIndexRequest = new Engine.Index(newUid(doc), doc, SequenceNumbers.UNASSIGNED_SEQ_NO, 0,
                    Versions.MATCH_DELETED, VersionType.INTERNAL, PRIMARY, System.nanoTime(), -1, false);

                try (InternalEngine engine = createEngine(config)) {
                    engine.index(firstIndexRequest);
                    globalCheckpoint.set(engine.getLocalCheckpoint());
                    expectThrows(IllegalStateException.class, () -> engine.recoverFromTranslog(Long.MAX_VALUE));
                    Map<String, String> userData = engine.getLastCommittedSegmentInfos().getUserData();
                    assertEquals("1", userData.get(Translog.TRANSLOG_GENERATION_KEY));
                    assertEquals(engine.getTranslog().getTranslogUUID(), userData.get(Translog.TRANSLOG_UUID_KEY));
                }
            }
            // open and recover tlog
            {
                for (int i = 0; i < 2; i++) {
                    trimUnsafeCommits(config);
                    try (InternalEngine engine = new InternalEngine(config)) {
                        assertTrue(engine.isRecovering());
                        Map<String, String> userData = engine.getLastCommittedSegmentInfos().getUserData();
                        if (i == 0) {
                            assertEquals("1", userData.get(Translog.TRANSLOG_GENERATION_KEY));
                        } else {
                            // creating an empty index will create the first translog gen and commit it
                            // opening the empty index will make the second translog file but not commit it
                            // opening the engine again (i=0) will make the third translog file, which then be committed
                            assertEquals("3", userData.get(Translog.TRANSLOG_GENERATION_KEY));
                        }
                        assertEquals(engine.getTranslog().getTranslogUUID(), userData.get(Translog.TRANSLOG_UUID_KEY));
                        engine.recoverFromTranslog(Long.MAX_VALUE);
                        userData = engine.getLastCommittedSegmentInfos().getUserData();
                        assertEquals("3", userData.get(Translog.TRANSLOG_GENERATION_KEY));
                        assertEquals(engine.getTranslog().getTranslogUUID(), userData.get(Translog.TRANSLOG_UUID_KEY));
                    }
                }
            }
            // open index with new tlog
            {
                final String translogUUID =
                    Translog.createEmptyTranslog(config.getTranslogConfig().getTranslogPath(), SequenceNumbers.NO_OPS_PERFORMED, shardId, primaryTerm.get());
                store.associateIndexWithNewTranslog(translogUUID);
                trimUnsafeCommits(config);
                try (InternalEngine engine = new InternalEngine(config)) {
                    Map<String, String> userData = engine.getLastCommittedSegmentInfos().getUserData();
                    assertEquals("1", userData.get(Translog.TRANSLOG_GENERATION_KEY));
                    assertEquals(engine.getTranslog().getTranslogUUID(), userData.get(Translog.TRANSLOG_UUID_KEY));
                    engine.recoverFromTranslog(Long.MAX_VALUE);
                    assertEquals(2, engine.getTranslog().currentFileGeneration());
                    assertEquals(0L, engine.getTranslog().stats().getUncommittedOperations());
                }
            }

            // open and recover tlog with empty tlog
            {
                for (int i = 0; i < 2; i++) {
                    trimUnsafeCommits(config);
                    try (InternalEngine engine = new InternalEngine(config)) {
                        Map<String, String> userData = engine.getLastCommittedSegmentInfos().getUserData();
                        assertEquals("1", userData.get(Translog.TRANSLOG_GENERATION_KEY));
                        assertEquals(engine.getTranslog().getTranslogUUID(), userData.get(Translog.TRANSLOG_UUID_KEY));
                        engine.recoverFromTranslog(Long.MAX_VALUE);
                        userData = engine.getLastCommittedSegmentInfos().getUserData();
                        assertEquals("no changes - nothing to commit", "1", userData.get(Translog.TRANSLOG_GENERATION_KEY));
                        assertEquals(engine.getTranslog().getTranslogUUID(), userData.get(Translog.TRANSLOG_UUID_KEY));
                    }
                }
            }
        }
    }

    public void testMissingTranslog() throws IOException {
        // test that we can force start the engine , even if the translog is missing.
        engine.close();
        // fake a new translog, causing the engine to point to a missing one.
        final long primaryTerm = randomNonNegativeLong();
        Translog translog = createTranslog(() -> primaryTerm);
        long id = translog.currentFileGeneration();
        translog.close();
        IOUtils.rm(translog.location().resolve(Translog.getFilename(id)));
        try {
            engine = createEngine(store, primaryTranslogDir);
            fail("engine shouldn't start without a valid translog id");
        } catch (EngineCreationFailureException ex) {
            // expected
        }
        // when a new translog is created it should be ok
        final String translogUUID = Translog.createEmptyTranslog(primaryTranslogDir, SequenceNumbers.UNASSIGNED_SEQ_NO, shardId, primaryTerm);
        store.associateIndexWithNewTranslog(translogUUID);
        EngineConfig config = config(defaultSettings, store, primaryTranslogDir, newMergePolicy(), null);
        engine = new InternalEngine(config);
    }

    public void testTranslogReplayWithFailure() throws IOException {
        final MockDirectoryWrapper directory = newMockDirectory();
        final Path translogPath = createTempDir("testTranslogReplayWithFailure");
        try (Store store = createStore(directory)) {
            final int numDocs = randomIntBetween(1, 10);
            try (InternalEngine engine = createEngine(store, translogPath)) {
                for (int i = 0; i < numDocs; i++) {
                    ParsedDocument doc = testParsedDocument(Integer.toString(i), null, testDocument(), new BytesArray("{}"), null);
                    Engine.Index firstIndexRequest = new Engine.Index(newUid(doc), doc, SequenceNumbers.UNASSIGNED_SEQ_NO, 0,
                        Versions.MATCH_DELETED, VersionType.INTERNAL, PRIMARY, System.nanoTime(), -1, false);
                    Engine.IndexResult indexResult = engine.index(firstIndexRequest);
                    assertThat(indexResult.getVersion(), equalTo(1L));
                }
                assertVisibleCount(engine, numDocs);
            }
            // since we rollback the IW we are writing the same segment files again after starting IW but MDW prevents
            // this so we have to disable the check explicitly
            final int numIters = randomIntBetween(3, 5);
            for (int i = 0; i < numIters; i++) {
                directory.setRandomIOExceptionRateOnOpen(randomDouble());
                directory.setRandomIOExceptionRate(randomDouble());
                directory.setFailOnOpenInput(randomBoolean());
                directory.setAllowRandomFileNotFoundException(randomBoolean());
                boolean started = false;
                InternalEngine engine = null;
                try {
                    trimUnsafeCommits(config(defaultSettings, store, translogPath, NoMergePolicy.INSTANCE, null));
                    engine = createEngine(store, translogPath);
                    started = true;
                } catch (EngineException | IOException e) {
                    logger.trace("exception on open", e);
                }
                directory.setRandomIOExceptionRateOnOpen(0.0);
                directory.setRandomIOExceptionRate(0.0);
                directory.setFailOnOpenInput(false);
                directory.setAllowRandomFileNotFoundException(false);
                if (started) {
                    assertVisibleCount(engine, numDocs, false);
                    engine.close();
                }
            }
        }
    }

    public void testTranslogCleanUpPostCommitCrash() throws Exception {
        IndexSettings indexSettings = new IndexSettings(defaultSettings.getIndexMetaData(), defaultSettings.getNodeSettings(),
            defaultSettings.getScopedSettings());
        IndexMetaData.Builder builder = IndexMetaData.builder(indexSettings.getIndexMetaData());
        builder.settings(Settings.builder().put(indexSettings.getSettings())
            .put(IndexSettings.INDEX_TRANSLOG_RETENTION_AGE_SETTING.getKey(), "-1")
            .put(IndexSettings.INDEX_TRANSLOG_RETENTION_SIZE_SETTING.getKey(), "-1")
        );
        indexSettings.updateIndexMetaData(builder.build());

        try (Store store = createStore()) {
            AtomicBoolean throwErrorOnCommit = new AtomicBoolean();
            final Path translogPath = createTempDir();
            final AtomicLong globalCheckpoint = new AtomicLong(SequenceNumbers.NO_OPS_PERFORMED);
            final LongSupplier globalCheckpointSupplier = () -> globalCheckpoint.get();
            store.createEmpty();
            final String translogUUID = Translog.createEmptyTranslog(translogPath, globalCheckpoint.get(), shardId, primaryTerm.get());
            store.associateIndexWithNewTranslog(translogUUID);
            try (InternalEngine engine =
                     new InternalEngine(config(indexSettings, store, translogPath, newMergePolicy(), null, null,
                         globalCheckpointSupplier)) {

                @Override
                protected void commitIndexWriter(IndexWriter writer, Translog translog, String syncId) throws IOException {
                    super.commitIndexWriter(writer, translog, syncId);
                    if (throwErrorOnCommit.get()) {
                        throw new RuntimeException("power's out");
                    }
                }
            }) {
                engine.recoverFromTranslog(Long.MAX_VALUE);
                final ParsedDocument doc1 = testParsedDocument("1", null, testDocumentWithTextField(), SOURCE, null);
                engine.index(indexForDoc(doc1));
                globalCheckpoint.set(engine.getLocalCheckpoint());
                throwErrorOnCommit.set(true);
                FlushFailedEngineException e = expectThrows(FlushFailedEngineException.class, engine::flush);
                assertThat(e.getCause().getMessage(), equalTo("power's out"));
            }
            try (InternalEngine engine =
                     new InternalEngine(config(indexSettings, store, translogPath, newMergePolicy(), null, null,
                         globalCheckpointSupplier))) {
                engine.recoverFromTranslog(Long.MAX_VALUE);
                assertVisibleCount(engine, 1);
                final long committedGen = Long.valueOf(
                    engine.getLastCommittedSegmentInfos().getUserData().get(Translog.TRANSLOG_GENERATION_KEY));
                for (int gen = 1; gen < committedGen; gen++) {
                    final Path genFile = translogPath.resolve(Translog.getFilename(gen));
                    assertFalse(genFile + " wasn't cleaned up", Files.exists(genFile));
                }
            }
        }
    }

    public void testSkipTranslogReplay() throws IOException {
        final int numDocs = randomIntBetween(1, 10);
        for (int i = 0; i < numDocs; i++) {
            ParsedDocument doc = testParsedDocument(Integer.toString(i), null, testDocument(), new BytesArray("{}"), null);
            Engine.Index firstIndexRequest = new Engine.Index(newUid(doc), doc, SequenceNumbers.UNASSIGNED_SEQ_NO, 0, Versions.MATCH_DELETED, VersionType.INTERNAL, PRIMARY, System.nanoTime(), -1, false);
            Engine.IndexResult indexResult = engine.index(firstIndexRequest);
            assertThat(indexResult.getVersion(), equalTo(1L));
        }
        EngineConfig config = engine.config();
        assertVisibleCount(engine, numDocs);
        engine.close();
        trimUnsafeCommits(config);
        try (InternalEngine engine = new InternalEngine(config)) {
            engine.skipTranslogRecovery();
            try (Engine.Searcher searcher = engine.acquireSearcher("test")) {
                TopDocs topDocs = searcher.searcher().search(new MatchAllDocsQuery(), randomIntBetween(numDocs, numDocs + 10));
                assertThat(topDocs.totalHits, equalTo(0L));
            }
        }
    }

    private Mapping dynamicUpdate() {
        BuilderContext context = new BuilderContext(
            Settings.builder().put(IndexMetaData.SETTING_VERSION_CREATED, Version.CURRENT).build(), new ContentPath());
        final RootObjectMapper root = new RootObjectMapper.Builder("some_type").build(context);
        return new Mapping(Version.CURRENT, root, new MetadataFieldMapper[0], emptyMap());
    }

    private Path[] filterExtraFSFiles(Path[] files) {
        List<Path> paths = new ArrayList<>();
        for (Path p : files) {
            if (p.getFileName().toString().startsWith("extra")) {
                continue;
            }
            paths.add(p);
        }
        return paths.toArray(new Path[0]);
    }

    public void testTranslogReplay() throws IOException {
        final LongSupplier inSyncGlobalCheckpointSupplier = () -> this.engine.getLocalCheckpoint();
        final int numDocs = randomIntBetween(1, 10);
        for (int i = 0; i < numDocs; i++) {
            ParsedDocument doc = testParsedDocument(Integer.toString(i), null, testDocument(), new BytesArray("{}"), null);
            Engine.Index firstIndexRequest = new Engine.Index(newUid(doc), doc, SequenceNumbers.UNASSIGNED_SEQ_NO, 0, Versions.MATCH_DELETED, VersionType.INTERNAL, PRIMARY, System.nanoTime(), -1, false);
            Engine.IndexResult indexResult = engine.index(firstIndexRequest);
            assertThat(indexResult.getVersion(), equalTo(1L));
        }
        assertVisibleCount(engine, numDocs);

        TranslogHandler parser = (TranslogHandler) engine.config().getTranslogRecoveryRunner();
        parser.mappingUpdate = dynamicUpdate();

        engine.close();
        trimUnsafeCommits(copy(engine.config(), inSyncGlobalCheckpointSupplier));
        engine = new InternalEngine(copy(engine.config(), inSyncGlobalCheckpointSupplier)); // we need to reuse the engine config unless the parser.mappingModified won't work
        engine.recoverFromTranslog(Long.MAX_VALUE);

        assertVisibleCount(engine, numDocs, false);
        parser = (TranslogHandler) engine.config().getTranslogRecoveryRunner();
        assertEquals(numDocs, parser.appliedOperations());
        if (parser.mappingUpdate != null) {
            assertEquals(1, parser.getRecoveredTypes().size());
            assertTrue(parser.getRecoveredTypes().containsKey("test"));
        } else {
            assertEquals(0, parser.getRecoveredTypes().size());
        }

        engine.close();
        engine = createEngine(store, primaryTranslogDir, inSyncGlobalCheckpointSupplier);
        assertVisibleCount(engine, numDocs, false);
        parser = (TranslogHandler) engine.config().getTranslogRecoveryRunner();
        assertEquals(0, parser.appliedOperations());

        final boolean flush = randomBoolean();
        int randomId = randomIntBetween(numDocs + 1, numDocs + 10);
        ParsedDocument doc = testParsedDocument(Integer.toString(randomId), null, testDocument(), new BytesArray("{}"), null);
        Engine.Index firstIndexRequest = new Engine.Index(newUid(doc), doc, SequenceNumbers.UNASSIGNED_SEQ_NO, 0, 1, VersionType.EXTERNAL, PRIMARY, System.nanoTime(), -1, false);
        Engine.IndexResult indexResult = engine.index(firstIndexRequest);
        assertThat(indexResult.getVersion(), equalTo(1L));
        if (flush) {
            engine.flush();
            engine.refresh("test");
        }

        doc = testParsedDocument(Integer.toString(randomId), null, testDocument(), new BytesArray("{}"), null);
        Engine.Index idxRequest = new Engine.Index(newUid(doc), doc, SequenceNumbers.UNASSIGNED_SEQ_NO, 0, 2, VersionType.EXTERNAL, PRIMARY, System.nanoTime(), -1, false);
        Engine.IndexResult result = engine.index(idxRequest);
        engine.refresh("test");
        assertThat(result.getVersion(), equalTo(2L));
        try (Engine.Searcher searcher = engine.acquireSearcher("test")) {
            TopDocs topDocs = searcher.searcher().search(new MatchAllDocsQuery(), numDocs + 1);
            assertThat(topDocs.totalHits, equalTo(numDocs + 1L));
        }

        engine.close();
        engine = createEngine(store, primaryTranslogDir, inSyncGlobalCheckpointSupplier);
        try (Engine.Searcher searcher = engine.acquireSearcher("test")) {
            TopDocs topDocs = searcher.searcher().search(new MatchAllDocsQuery(), numDocs + 1);
            assertThat(topDocs.totalHits, equalTo(numDocs + 1L));
        }
        parser = (TranslogHandler) engine.config().getTranslogRecoveryRunner();
        assertEquals(flush ? 1 : 2, parser.appliedOperations());
        engine.delete(new Engine.Delete("test", Integer.toString(randomId), newUid(doc), primaryTerm.get()));
        if (randomBoolean()) {
            engine.refresh("test");
        } else {
            engine.close();
            engine = createEngine(store, primaryTranslogDir, inSyncGlobalCheckpointSupplier);
        }
        try (Engine.Searcher searcher = engine.acquireSearcher("test")) {
            TopDocs topDocs = searcher.searcher().search(new MatchAllDocsQuery(), numDocs);
            assertThat(topDocs.totalHits, equalTo((long) numDocs));
        }
    }

    public void testRecoverFromForeignTranslog() throws IOException {
        final int numDocs = randomIntBetween(1, 10);
        for (int i = 0; i < numDocs; i++) {
            ParsedDocument doc = testParsedDocument(Integer.toString(i), null, testDocument(), new BytesArray("{}"), null);
            Engine.Index firstIndexRequest = new Engine.Index(newUid(doc), doc, SequenceNumbers.UNASSIGNED_SEQ_NO, 0, Versions.MATCH_DELETED, VersionType.INTERNAL, PRIMARY, System.nanoTime(), -1, false);
            Engine.IndexResult index = engine.index(firstIndexRequest);
            assertThat(index.getVersion(), equalTo(1L));
        }
        assertVisibleCount(engine, numDocs);
        Translog.TranslogGeneration generation = engine.getTranslog().getGeneration();
        engine.close();

        final Path badTranslogLog = createTempDir();
        final String badUUID = Translog.createEmptyTranslog(badTranslogLog, SequenceNumbers.NO_OPS_PERFORMED, shardId, primaryTerm.get());
        Translog translog = new Translog(
            new TranslogConfig(shardId, badTranslogLog, INDEX_SETTINGS, BigArrays.NON_RECYCLING_INSTANCE),
            badUUID, createTranslogDeletionPolicy(INDEX_SETTINGS), () -> SequenceNumbers.NO_OPS_PERFORMED, primaryTerm::get);
        translog.add(new Translog.Index("test", "SomeBogusId", 0, primaryTerm.get(), "{}".getBytes(Charset.forName("UTF-8"))));
        assertEquals(generation.translogFileGeneration, translog.currentFileGeneration());
        translog.close();

        EngineConfig config = engine.config();
        /* create a TranslogConfig that has been created with a different UUID */
        TranslogConfig translogConfig = new TranslogConfig(shardId, translog.location(), config.getIndexSettings(),
            BigArrays.NON_RECYCLING_INSTANCE);

        EngineConfig brokenConfig = new EngineConfig(shardId, allocationId.getId(),
                threadPool, config.getIndexSettings(), null, store, newMergePolicy(), config.getAnalyzer(), config.getSimilarity(),
                new CodecService(null, logger), config.getEventListener(), IndexSearcher.getDefaultQueryCache(),
                IndexSearcher.getDefaultQueryCachingPolicy(), translogConfig, TimeValue.timeValueMinutes(5),
                config.getExternalRefreshListener(), config.getInternalRefreshListener(), null, config.getTranslogRecoveryRunner(),
<<<<<<< HEAD
                new NoneCircuitBreakerService(), () -> SequenceNumbers.UNASSIGNED_SEQ_NO, primaryTerm::get);
        expectThrows(EngineCreationFailureException.class, () -> new InternalEngine(brokenConfig));
=======
                new NoneCircuitBreakerService(), () -> SequenceNumbers.UNASSIGNED_SEQ_NO, primaryTerm::get, tombstoneDocSupplier());
        try {
            InternalEngine internalEngine = new InternalEngine(brokenConfig);
            fail("translog belongs to a different engine");
        } catch (EngineCreationFailureException ex) {
        }
>>>>>>> 2fa75b44

        engine = createEngine(store, primaryTranslogDir); // and recover again!
        assertVisibleCount(engine, numDocs, false);
    }

    public void testShardNotAvailableExceptionWhenEngineClosedConcurrently() throws IOException, InterruptedException {
        AtomicReference<Exception> exception = new AtomicReference<>();
        String operation = randomFrom("optimize", "refresh", "flush");
        Thread mergeThread = new Thread() {
            @Override
            public void run() {
                boolean stop = false;
                logger.info("try with {}", operation);
                while (stop == false) {
                    try {
                        switch (operation) {
                            case "optimize": {
                                engine.forceMerge(true, 1, false, false, false);
                                break;
                            }
                            case "refresh": {
                                engine.refresh("test refresh");
                                break;
                            }
                            case "flush": {
                                engine.flush(true, false);
                                break;
                            }
                        }
                    } catch (Exception e) {
                        exception.set(e);
                        stop = true;
                    }
                }
            }
        };
        mergeThread.start();
        engine.close();
        mergeThread.join();
        logger.info("exception caught: ", exception.get());
        assertTrue("expected an Exception that signals shard is not available", TransportActions.isShardNotAvailableException(exception.get()));
    }

    /**
     * Tests that when the close method returns the engine is actually guaranteed to have cleaned up and that resources are closed
     */
    public void testConcurrentEngineClosed() throws BrokenBarrierException, InterruptedException {
        Thread[] closingThreads = new Thread[3];
        CyclicBarrier barrier = new CyclicBarrier(1 + closingThreads.length + 1);
        Thread failEngine = new Thread(new AbstractRunnable() {
            @Override
            public void onFailure(Exception e) {
                throw new AssertionError(e);
            }

            @Override
            protected void doRun() throws Exception {
                barrier.await();
                engine.failEngine("test", new RuntimeException("test"));
            }
        });
        failEngine.start();
        for (int i = 0;i < closingThreads.length ; i++) {
            boolean flushAndClose = randomBoolean();
            closingThreads[i] = new Thread(new AbstractRunnable() {
                @Override
                public void onFailure(Exception e) {
                    throw new AssertionError(e);
                }

                @Override
                protected void doRun() throws Exception {
                    barrier.await();
                    if (flushAndClose) {
                        engine.flushAndClose();
                    } else {
                        engine.close();
                    }
                    // try to acquire the writer lock - i.e., everything is closed, we need to synchronize
                    // to avoid races between closing threads
                    synchronized (closingThreads) {
                        try (Lock ignored = store.directory().obtainLock(IndexWriter.WRITE_LOCK_NAME)) {
                            // all good.
                        }
                    }
                }
            });
            closingThreads[i].setName("closingThread_" + i);
            closingThreads[i].start();
        }
        barrier.await();
        failEngine.join();
        for (Thread t : closingThreads) {
            t.join();
        }
    }

    private static class ThrowingIndexWriter extends IndexWriter {
        private AtomicReference<Supplier<Exception>> failureToThrow = new AtomicReference<>();

        ThrowingIndexWriter(Directory d, IndexWriterConfig conf) throws IOException {
            super(d, conf);
        }

        @Override
        public long addDocument(Iterable<? extends IndexableField> doc) throws IOException {
            maybeThrowFailure();
            return super.addDocument(doc);
        }

        private void maybeThrowFailure() throws IOException {
            if (failureToThrow.get() != null) {
                Exception failure = failureToThrow.get().get();
                if (failure instanceof RuntimeException) {
                    throw (RuntimeException) failure;
                } else if (failure instanceof IOException) {
                    throw (IOException) failure;
                } else {
                    assert false: "unsupported failure class: " + failure.getClass().getCanonicalName();
                }
            }
        }

        @Override
        public long softUpdateDocument(Term term, Iterable<? extends IndexableField> doc, Field... softDeletes) throws IOException {
            maybeThrowFailure();
            return super.softUpdateDocument(term, doc, softDeletes);
        }

        @Override
        public long deleteDocuments(Term... terms) throws IOException {
            maybeThrowFailure();
            return super.deleteDocuments(terms);
        }

        public void setThrowFailure(Supplier<Exception> failureSupplier) {
            failureToThrow.set(failureSupplier);
        }

        public void clearFailure() {
            failureToThrow.set(null);
        }
    }

    public void testHandleDocumentFailure() throws Exception {
        try (Store store = createStore()) {
            final ParsedDocument doc1 = testParsedDocument("1", null, testDocumentWithTextField(), B_1, null);
            final ParsedDocument doc2 = testParsedDocument("2", null, testDocumentWithTextField(), B_1, null);
            final ParsedDocument doc3 = testParsedDocument("3", null, testDocumentWithTextField(), B_1, null);

            AtomicReference<ThrowingIndexWriter> throwingIndexWriter = new AtomicReference<>();
            try (Engine engine = createEngine(defaultSettings, store, createTempDir(), NoMergePolicy.INSTANCE,
                (directory, iwc) -> {
                  throwingIndexWriter.set(new ThrowingIndexWriter(directory, iwc));
                  return throwingIndexWriter.get();
                })
            ) {
                // test document failure while indexing
                if (randomBoolean()) {
                    throwingIndexWriter.get().setThrowFailure(() -> new IOException("simulated"));
                } else {
                    throwingIndexWriter.get().setThrowFailure(() -> new IllegalArgumentException("simulated max token length"));
                }
                // test index with document failure
                Engine.IndexResult indexResult = engine.index(indexForDoc(doc1));
                assertNotNull(indexResult.getFailure());
                assertThat(indexResult.getSeqNo(), equalTo(0L));
                assertThat(indexResult.getVersion(), equalTo(Versions.MATCH_ANY));
                assertNotNull(indexResult.getTranslogLocation());

                throwingIndexWriter.get().clearFailure();
                indexResult = engine.index(indexForDoc(doc1));
                assertThat(indexResult.getSeqNo(), equalTo(1L));
                assertThat(indexResult.getVersion(), equalTo(1L));
                assertNull(indexResult.getFailure());
                assertNotNull(indexResult.getTranslogLocation());
                engine.index(indexForDoc(doc2));

                // test failure while deleting
                // all these simulated exceptions are not fatal to the IW so we treat them as document failures
                final Engine.DeleteResult deleteResult;
                if (randomBoolean()) {
                    throwingIndexWriter.get().setThrowFailure(() -> new IOException("simulated"));
                    deleteResult = engine.delete(new Engine.Delete("test", "1", newUid(doc1), primaryTerm.get()));
                    assertThat(deleteResult.getFailure(), instanceOf(IOException.class));
                } else {
                    throwingIndexWriter.get().setThrowFailure(() -> new IllegalArgumentException("simulated max token length"));
                    deleteResult = engine.delete(new Engine.Delete("test", "1", newUid(doc1), primaryTerm.get()));
                    assertThat(deleteResult.getFailure(),
                        instanceOf(IllegalArgumentException.class));
                }
                assertThat(deleteResult.getVersion(), equalTo(2L));
                assertThat(deleteResult.getSeqNo(), equalTo(3L));

                // test non document level failure is thrown
                if (randomBoolean()) {
                    // simulate close by corruption
                    throwingIndexWriter.get().setThrowFailure(null);
                    UncheckedIOException uncheckedIOException = expectThrows(UncheckedIOException.class, () -> {
                        Engine.Index index = indexForDoc(doc3);
                        index.parsedDoc().rootDoc().add(new StoredField("foo", "bar") {
                            // this is a hack to add a failure during store document which triggers a tragic event
                            // and in turn fails the engine
                            @Override
                            public BytesRef binaryValue() {
                                throw new UncheckedIOException(new MockDirectoryWrapper.FakeIOException());
                            }
                        });
                        engine.index(index);
                    });
                    assertTrue(uncheckedIOException.getCause() instanceof MockDirectoryWrapper.FakeIOException);
                } else {
                    // normal close
                    engine.close();
                }
                // now the engine is closed check we respond correctly
                try {
                    if (randomBoolean()) {
                        engine.index(indexForDoc(doc1));
                    } else {
                        engine.delete(new Engine.Delete("test", "", newUid(doc1), primaryTerm.get()));
                    }
                    fail("engine should be closed");
                } catch (Exception e) {
                    assertThat(e, instanceOf(AlreadyClosedException.class));
                }
            }
        }
    }

    public void testDoubleDeliveryPrimary() throws IOException {
        final ParsedDocument doc = testParsedDocument("1", null, testDocumentWithTextField(), new BytesArray("{}".getBytes(Charset.defaultCharset())), null);
        Engine.Index operation = appendOnlyPrimary(doc, false, 1);
        Engine.Index retry = appendOnlyPrimary(doc, true, 1);
        if (randomBoolean()) {
            Engine.IndexResult indexResult = engine.index(operation);
            assertLuceneOperations(engine, 1, 0, 0);
            assertEquals(0, engine.getNumVersionLookups());
            assertNotNull(indexResult.getTranslogLocation());
            Engine.IndexResult retryResult = engine.index(retry);
            assertLuceneOperations(engine, 1, 1, 0);
            assertEquals(0, engine.getNumVersionLookups());
            assertNotNull(retryResult.getTranslogLocation());
            assertTrue(retryResult.getTranslogLocation().compareTo(indexResult.getTranslogLocation()) > 0);
        } else {
            Engine.IndexResult retryResult = engine.index(retry);
            assertLuceneOperations(engine, 0, 1, 0);
            assertEquals(0, engine.getNumVersionLookups());
            assertNotNull(retryResult.getTranslogLocation());
            Engine.IndexResult indexResult = engine.index(operation);
            assertLuceneOperations(engine, 0, 2, 0);
            assertEquals(0, engine.getNumVersionLookups());
            assertNotNull(retryResult.getTranslogLocation());
            assertTrue(retryResult.getTranslogLocation().compareTo(indexResult.getTranslogLocation()) < 0);
        }

        engine.refresh("test");
        try (Engine.Searcher searcher = engine.acquireSearcher("test")) {
            TopDocs topDocs = searcher.searcher().search(new MatchAllDocsQuery(), 10);
            assertEquals(1, topDocs.totalHits);
        }
        operation = appendOnlyPrimary(doc, false, 1);
        retry = appendOnlyPrimary(doc, true, 1);
        if (randomBoolean()) {
            Engine.IndexResult indexResult = engine.index(operation);
            assertNotNull(indexResult.getTranslogLocation());
            Engine.IndexResult retryResult = engine.index(retry);
            assertNotNull(retryResult.getTranslogLocation());
            assertTrue(retryResult.getTranslogLocation().compareTo(indexResult.getTranslogLocation()) > 0);
        } else {
            Engine.IndexResult retryResult = engine.index(retry);
            assertNotNull(retryResult.getTranslogLocation());
            Engine.IndexResult indexResult = engine.index(operation);
            assertNotNull(retryResult.getTranslogLocation());
            assertTrue(retryResult.getTranslogLocation().compareTo(indexResult.getTranslogLocation()) < 0);
        }

        engine.refresh("test");
        try (Engine.Searcher searcher = engine.acquireSearcher("test")) {
            TopDocs topDocs = searcher.searcher().search(new MatchAllDocsQuery(), 10);
            assertEquals(1, topDocs.totalHits);
        }
    }

    public void testDoubleDeliveryReplicaAppendingAndDeleteOnly() throws IOException {
        final ParsedDocument doc = testParsedDocument("1", null, testDocumentWithTextField(),
            new BytesArray("{}".getBytes(Charset.defaultCharset())), null);
        Engine.Index operation = appendOnlyReplica(doc, false, 1, randomIntBetween(0, 5));
        Engine.Index retry = appendOnlyReplica(doc, true, 1, randomIntBetween(0, 5));
        Engine.Delete delete = new Engine.Delete(operation.type(), operation.id(), operation.uid(),
            Math.max(retry.seqNo(), operation.seqNo())+1, operation.primaryTerm(), operation.version()+1, operation.versionType(),
            REPLICA, operation.startTime()+1);
        // operations with a seq# equal or lower to the local checkpoint are not indexed to lucene
        // and the version lookup is skipped
        final boolean belowLckp = operation.seqNo() == 0 && retry.seqNo() == 0;
        if (randomBoolean()) {
            Engine.IndexResult indexResult = engine.index(operation);
            assertLuceneOperations(engine, 1, 0, 0);
            assertEquals(0, engine.getNumVersionLookups());
            assertNotNull(indexResult.getTranslogLocation());
            engine.delete(delete);
            assertEquals(1, engine.getNumVersionLookups());
            assertLuceneOperations(engine, 1, 0, 1);
            Engine.IndexResult retryResult = engine.index(retry);
            assertEquals(belowLckp ? 1 : 2, engine.getNumVersionLookups());
            assertNotNull(retryResult.getTranslogLocation());
            assertTrue(retryResult.getTranslogLocation().compareTo(indexResult.getTranslogLocation()) > 0);
        } else {
            Engine.IndexResult retryResult = engine.index(retry);
            assertLuceneOperations(engine, 1, 0, 0);
            assertEquals(1, engine.getNumVersionLookups());
            assertNotNull(retryResult.getTranslogLocation());
            engine.delete(delete);
            assertLuceneOperations(engine, 1, 0, 1);
            assertEquals(2, engine.getNumVersionLookups());
            Engine.IndexResult indexResult = engine.index(operation);
            assertEquals(belowLckp ? 2 : 3, engine.getNumVersionLookups());
            assertNotNull(retryResult.getTranslogLocation());
            assertTrue(retryResult.getTranslogLocation().compareTo(indexResult.getTranslogLocation()) < 0);
        }

        engine.refresh("test");
        try (Engine.Searcher searcher = engine.acquireSearcher("test")) {
            TopDocs topDocs = searcher.searcher().search(new MatchAllDocsQuery(), 10);
            assertEquals(0, topDocs.totalHits);
        }
    }

    public void testDoubleDeliveryReplicaAppendingOnly() throws IOException {
        final Supplier<ParsedDocument> doc = () -> testParsedDocument("1", null, testDocumentWithTextField(),
            new BytesArray("{}".getBytes(Charset.defaultCharset())), null);
        Engine.Index operation = appendOnlyReplica(doc.get(), false, 1, randomIntBetween(0, 5));
        Engine.Index retry = appendOnlyReplica(doc.get(), true, 1, randomIntBetween(0, 5));
        // operations with a seq# equal or lower to the local checkpoint are not indexed to lucene
        // and the version lookup is skipped
        final boolean belowLckp = operation.seqNo() == 0 && retry.seqNo() == 0;
        if (randomBoolean()) {
            Engine.IndexResult indexResult = engine.index(operation);
            assertLuceneOperations(engine, 1, 0, 0);
            assertEquals(0, engine.getNumVersionLookups());
            assertNotNull(indexResult.getTranslogLocation());
            Engine.IndexResult retryResult = engine.index(retry);
            if (retry.seqNo() > operation.seqNo()) {
                assertLuceneOperations(engine, 1, 1, 0);
            } else {
                assertLuceneOperations(engine, 1, 0, 0);
            }
            assertEquals(belowLckp ? 0 : 1, engine.getNumVersionLookups());
            assertNotNull(retryResult.getTranslogLocation());
            assertTrue(retryResult.getTranslogLocation().compareTo(indexResult.getTranslogLocation()) > 0);
        } else {
            Engine.IndexResult retryResult = engine.index(retry);
            assertLuceneOperations(engine, 1, 0, 0);
            assertEquals(1, engine.getNumVersionLookups());
            assertNotNull(retryResult.getTranslogLocation());
            Engine.IndexResult indexResult = engine.index(operation);
            if (operation.seqNo() > retry.seqNo()) {
                assertLuceneOperations(engine, 1, 1, 0);
            } else {
                assertLuceneOperations(engine, 1, 0, 0);
            }
            assertEquals(belowLckp ? 1 : 2, engine.getNumVersionLookups());
            assertNotNull(retryResult.getTranslogLocation());
            assertTrue(retryResult.getTranslogLocation().compareTo(indexResult.getTranslogLocation()) < 0);
        }

        engine.refresh("test");
        try (Engine.Searcher searcher = engine.acquireSearcher("test")) {
            TopDocs topDocs = searcher.searcher().search(new MatchAllDocsQuery(), 10);
            assertEquals(1, topDocs.totalHits);
        }
        operation = randomAppendOnly(doc.get(), false, 1);
        retry = randomAppendOnly(doc.get(), true, 1);
        if (randomBoolean()) {
            Engine.IndexResult indexResult = engine.index(operation);
            assertNotNull(indexResult.getTranslogLocation());
            Engine.IndexResult retryResult = engine.index(retry);
            assertNotNull(retryResult.getTranslogLocation());
            assertTrue(retryResult.getTranslogLocation().compareTo(indexResult.getTranslogLocation()) > 0);
        } else {
            Engine.IndexResult retryResult = engine.index(retry);
            assertNotNull(retryResult.getTranslogLocation());
            Engine.IndexResult indexResult = engine.index(operation);
            assertNotNull(retryResult.getTranslogLocation());
            assertTrue(retryResult.getTranslogLocation().compareTo(indexResult.getTranslogLocation()) < 0);
        }

        engine.refresh("test");
        try (Engine.Searcher searcher = engine.acquireSearcher("test")) {
            TopDocs topDocs = searcher.searcher().search(new MatchAllDocsQuery(), 10);
            assertEquals(1, topDocs.totalHits);
        }
    }

    public void testDoubleDeliveryReplica() throws IOException {
        final ParsedDocument doc = testParsedDocument("1", null, testDocumentWithTextField(),
            new BytesArray("{}".getBytes(Charset.defaultCharset())), null);
        Engine.Index operation = replicaIndexForDoc(doc, 1, 20, false);
        Engine.Index duplicate = replicaIndexForDoc(doc, 1, 20, true);
        if (randomBoolean()) {
            Engine.IndexResult indexResult = engine.index(operation);
            assertLuceneOperations(engine, 1, 0, 0);
            assertEquals(1, engine.getNumVersionLookups());
            assertNotNull(indexResult.getTranslogLocation());
            if (randomBoolean()) {
                engine.refresh("test");
            }
            Engine.IndexResult retryResult = engine.index(duplicate);
            assertLuceneOperations(engine, 1, 0, 0);
            assertEquals(2, engine.getNumVersionLookups());
            assertNotNull(retryResult.getTranslogLocation());
            assertTrue(retryResult.getTranslogLocation().compareTo(indexResult.getTranslogLocation()) > 0);
        } else {
            Engine.IndexResult retryResult = engine.index(duplicate);
            assertLuceneOperations(engine, 1, 0, 0);
            assertEquals(1, engine.getNumVersionLookups());
            assertNotNull(retryResult.getTranslogLocation());
            if (randomBoolean()) {
                engine.refresh("test");
            }
            Engine.IndexResult indexResult = engine.index(operation);
            assertLuceneOperations(engine, 1, 0, 0);
            assertEquals(2, engine.getNumVersionLookups());
            assertNotNull(retryResult.getTranslogLocation());
            assertTrue(retryResult.getTranslogLocation().compareTo(indexResult.getTranslogLocation()) < 0);
        }

        engine.refresh("test");
        try (Engine.Searcher searcher = engine.acquireSearcher("test")) {
            TopDocs topDocs = searcher.searcher().search(new MatchAllDocsQuery(), 10);
            assertEquals(1, topDocs.totalHits);
        }
        engine.refresh("test");
        try (Engine.Searcher searcher = engine.acquireSearcher("test")) {
            TopDocs topDocs = searcher.searcher().search(new MatchAllDocsQuery(), 10);
            assertEquals(1, topDocs.totalHits);
        }
        List<Translog.Operation> ops = readAllOperationsInLucene(engine, createMapperService("test"));
        assertThat(ops.stream().map(o -> o.seqNo()).collect(Collectors.toList()), hasItem(20L));
    }

    public void testRetryWithAutogeneratedIdWorksAndNoDuplicateDocs() throws IOException {

        final ParsedDocument doc = testParsedDocument("1", null, testDocumentWithTextField(), new BytesArray("{}".getBytes(Charset.defaultCharset())), null);
        boolean isRetry = false;
        long autoGeneratedIdTimestamp = 0;

        Engine.Index index = new Engine.Index(newUid(doc), doc, SequenceNumbers.UNASSIGNED_SEQ_NO, 0, Versions.MATCH_ANY, VersionType.INTERNAL, PRIMARY, System.nanoTime(), autoGeneratedIdTimestamp, isRetry);
        Engine.IndexResult indexResult = engine.index(index);
        assertThat(indexResult.getVersion(), equalTo(1L));

        index = new Engine.Index(newUid(doc), doc, indexResult.getSeqNo(), index.primaryTerm(), indexResult.getVersion(), null, REPLICA, System.nanoTime(), autoGeneratedIdTimestamp, isRetry);
        indexResult = replicaEngine.index(index);
        assertThat(indexResult.getVersion(), equalTo(1L));

        isRetry = true;
        index = new Engine.Index(newUid(doc), doc, SequenceNumbers.UNASSIGNED_SEQ_NO, 0, Versions.MATCH_ANY, VersionType.INTERNAL, PRIMARY, System.nanoTime(), autoGeneratedIdTimestamp, isRetry);
        indexResult = engine.index(index);
        assertThat(indexResult.getVersion(), equalTo(1L));
        engine.refresh("test");
        try (Engine.Searcher searcher = engine.acquireSearcher("test")) {
            TopDocs topDocs = searcher.searcher().search(new MatchAllDocsQuery(), 10);
            assertEquals(1, topDocs.totalHits);
        }

        index = new Engine.Index(newUid(doc), doc, indexResult.getSeqNo(), index.primaryTerm(), indexResult.getVersion(), null, REPLICA, System.nanoTime(), autoGeneratedIdTimestamp, isRetry);
        indexResult = replicaEngine.index(index);
        assertThat(indexResult.getResultType(), equalTo(Engine.Result.Type.SUCCESS));
        replicaEngine.refresh("test");
        try (Engine.Searcher searcher = replicaEngine.acquireSearcher("test")) {
            TopDocs topDocs = searcher.searcher().search(new MatchAllDocsQuery(), 10);
            assertEquals(1, topDocs.totalHits);
        }
    }

    public void testRetryWithAutogeneratedIdsAndWrongOrderWorksAndNoDuplicateDocs() throws IOException {

        final ParsedDocument doc = testParsedDocument("1", null, testDocumentWithTextField(), new BytesArray("{}".getBytes(Charset.defaultCharset())), null);
        boolean isRetry = true;
        long autoGeneratedIdTimestamp = 0;

        Engine.Index firstIndexRequest = new Engine.Index(newUid(doc), doc, SequenceNumbers.UNASSIGNED_SEQ_NO, 0, Versions.MATCH_ANY, VersionType.INTERNAL, PRIMARY, System.nanoTime(), autoGeneratedIdTimestamp, isRetry);
        Engine.IndexResult result = engine.index(firstIndexRequest);
        assertThat(result.getVersion(), equalTo(1L));

        Engine.Index firstIndexRequestReplica = new Engine.Index(newUid(doc), doc, result.getSeqNo(), firstIndexRequest.primaryTerm(), result.getVersion(), null, REPLICA, System.nanoTime(), autoGeneratedIdTimestamp, isRetry);
        Engine.IndexResult indexReplicaResult = replicaEngine.index(firstIndexRequestReplica);
        assertThat(indexReplicaResult.getVersion(), equalTo(1L));

        isRetry = false;
        Engine.Index secondIndexRequest = new Engine.Index(newUid(doc), doc, SequenceNumbers.UNASSIGNED_SEQ_NO, 0, Versions.MATCH_ANY, VersionType.INTERNAL, PRIMARY, System.nanoTime(), autoGeneratedIdTimestamp, isRetry);
        Engine.IndexResult indexResult = engine.index(secondIndexRequest);
        assertTrue(indexResult.isCreated());
        engine.refresh("test");
        try (Engine.Searcher searcher = engine.acquireSearcher("test")) {
            TopDocs topDocs = searcher.searcher().search(new MatchAllDocsQuery(), 10);
            assertEquals(1, topDocs.totalHits);
        }

        Engine.Index secondIndexRequestReplica = new Engine.Index(newUid(doc), doc, result.getSeqNo(), secondIndexRequest.primaryTerm(), result.getVersion(), null, REPLICA, System.nanoTime(), autoGeneratedIdTimestamp, isRetry);
        replicaEngine.index(secondIndexRequestReplica);
        replicaEngine.refresh("test");
        try (Engine.Searcher searcher = replicaEngine.acquireSearcher("test")) {
            TopDocs topDocs = searcher.searcher().search(new MatchAllDocsQuery(), 10);
            assertEquals(1, topDocs.totalHits);
        }
    }

    public Engine.Index randomAppendOnly(ParsedDocument doc, boolean retry, final long autoGeneratedIdTimestamp) {
        if (randomBoolean()) {
            return appendOnlyPrimary(doc, retry, autoGeneratedIdTimestamp);
        } else {
            return appendOnlyReplica(doc, retry, autoGeneratedIdTimestamp, 0);
        }
    }

    public Engine.Index appendOnlyPrimary(ParsedDocument doc, boolean retry, final long autoGeneratedIdTimestamp) {
        return new Engine.Index(newUid(doc), doc, SequenceNumbers.UNASSIGNED_SEQ_NO, 0, Versions.MATCH_ANY,
            VersionType.INTERNAL, Engine.Operation.Origin.PRIMARY, System.nanoTime(), autoGeneratedIdTimestamp, retry);
    }

    public Engine.Index appendOnlyReplica(ParsedDocument doc, boolean retry, final long autoGeneratedIdTimestamp, final long seqNo) {
        return new Engine.Index(newUid(doc), doc, seqNo, 2, 1, null,
            Engine.Operation.Origin.REPLICA, System.nanoTime(), autoGeneratedIdTimestamp, retry);
    }

    public void testRetryConcurrently() throws InterruptedException, IOException {
        Thread[] thread = new Thread[randomIntBetween(3, 5)];
        int numDocs = randomIntBetween(1000, 10000);
        List<Engine.Index> docs = new ArrayList<>();
        final boolean primary = randomBoolean();
        for (int i = 0; i < numDocs; i++) {
            final ParsedDocument doc = testParsedDocument(Integer.toString(i), null, testDocumentWithTextField(), new BytesArray("{}".getBytes(Charset.defaultCharset())), null);
            final Engine.Index originalIndex;
            final Engine.Index retryIndex;
            if (primary) {
               originalIndex = appendOnlyPrimary(doc, false, i);
               retryIndex = appendOnlyPrimary(doc, true, i);
            } else {
                originalIndex = appendOnlyReplica(doc, false, i, i * 2);
                retryIndex = appendOnlyReplica(doc, true, i, i * 2);
            }
            docs.add(originalIndex);
            docs.add(retryIndex);
        }
        Collections.shuffle(docs, random());
        CountDownLatch startGun = new CountDownLatch(thread.length);
        AtomicInteger offset = new AtomicInteger(-1);
        for (int i = 0; i < thread.length; i++) {
            thread[i] = new Thread(() -> {
                startGun.countDown();
                try {
                    startGun.await();
                } catch (InterruptedException e) {
                    throw new AssertionError(e);
                }
                int docOffset;
                while ((docOffset = offset.incrementAndGet()) < docs.size()) {
                    try {
                        engine.index(docs.get(docOffset));
                    } catch (IOException e) {
                        throw new AssertionError(e);
                    }
                }
            });
            thread[i].start();
        }
        for (int i = 0; i < thread.length; i++) {
            thread[i].join();
        }
        if (primary) {
            assertEquals(0, engine.getNumVersionLookups());
            assertEquals(0, engine.getNumIndexVersionsLookups());
        } else {
            // we don't really know what order the operations will arrive and thus can't predict how many
            // version lookups will be needed
            assertThat(engine.getNumIndexVersionsLookups(), lessThanOrEqualTo(engine.getNumVersionLookups()));
        }
        engine.refresh("test");
        try (Engine.Searcher searcher = engine.acquireSearcher("test")) {
            TopDocs topDocs = searcher.searcher().search(new MatchAllDocsQuery(), 10);
            assertEquals(numDocs, topDocs.totalHits);
        }
        if (primary) {
            // primaries rely on lucene dedup and may index the same document twice
            assertThat(engine.getNumDocUpdates(), greaterThanOrEqualTo((long) numDocs));
            assertThat(engine.getNumDocAppends() + engine.getNumDocUpdates(), equalTo(numDocs * 2L));
        } else {
            // replicas rely on seq# based dedup and in this setup (same seq#) should never rely on lucene
            assertLuceneOperations(engine, numDocs, 0, 0);
        }
    }

    public void testEngineMaxTimestampIsInitialized() throws IOException {

        final AtomicLong globalCheckpoint = new AtomicLong(SequenceNumbers.NO_OPS_PERFORMED);
        final long timestamp1 = Math.abs(randomNonNegativeLong());
        final Path storeDir = createTempDir();
        final Path translogDir = createTempDir();
        final long timestamp2 = randomNonNegativeLong();
        final long maxTimestamp12 = Math.max(timestamp1, timestamp2);
        final Function<Store, EngineConfig> configSupplier =
            store -> config(defaultSettings, store, translogDir, NoMergePolicy.INSTANCE, null, null, globalCheckpoint::get);
        try (Store store = createStore(newFSDirectory(storeDir)); Engine engine = createEngine(configSupplier.apply(store))) {
            assertEquals(IndexRequest.UNSET_AUTO_GENERATED_TIMESTAMP, engine.segmentsStats(false).getMaxUnsafeAutoIdTimestamp());
            final ParsedDocument doc = testParsedDocument("1", null, testDocumentWithTextField(),
                new BytesArray("{}".getBytes(Charset.defaultCharset())), null);
            engine.index(appendOnlyPrimary(doc, true, timestamp1));
            assertEquals(timestamp1, engine.segmentsStats(false).getMaxUnsafeAutoIdTimestamp());
        }
        try (Store store = createStore(newFSDirectory(storeDir)); Engine engine = new InternalEngine(configSupplier.apply(store))) {
            assertEquals(IndexRequest.UNSET_AUTO_GENERATED_TIMESTAMP, engine.segmentsStats(false).getMaxUnsafeAutoIdTimestamp());
            engine.recoverFromTranslog(Long.MAX_VALUE);
            assertEquals(timestamp1, engine.segmentsStats(false).getMaxUnsafeAutoIdTimestamp());
            final ParsedDocument doc = testParsedDocument("1", null, testDocumentWithTextField(),
                new BytesArray("{}".getBytes(Charset.defaultCharset())), null);
            engine.index(appendOnlyPrimary(doc, true, timestamp2));
            assertEquals(maxTimestamp12, engine.segmentsStats(false).getMaxUnsafeAutoIdTimestamp());
            globalCheckpoint.set(1); // make sure flush cleans up commits for later.
            engine.flush();
        }
        try (Store store = createStore(newFSDirectory(storeDir))) {
            if (randomBoolean() || true) {
                final String translogUUID = Translog.createEmptyTranslog(translogDir, SequenceNumbers.NO_OPS_PERFORMED, shardId, primaryTerm.get());
                store.associateIndexWithNewTranslog(translogUUID);
            }
            try (Engine engine = new InternalEngine(configSupplier.apply(store))) {
                assertEquals(maxTimestamp12, engine.segmentsStats(false).getMaxUnsafeAutoIdTimestamp());
            }
        }
    }

    public void testAppendConcurrently() throws InterruptedException, IOException {
        Thread[] thread = new Thread[randomIntBetween(3, 5)];
        int numDocs = randomIntBetween(1000, 10000);
        assertEquals(0, engine.getNumVersionLookups());
        assertEquals(0, engine.getNumIndexVersionsLookups());
        boolean primary = randomBoolean();
        List<Engine.Index> docs = new ArrayList<>();
        for (int i = 0; i < numDocs; i++) {
            final ParsedDocument doc = testParsedDocument(Integer.toString(i), null, testDocumentWithTextField(), new BytesArray("{}".getBytes(Charset.defaultCharset())), null);
            Engine.Index index = primary ? appendOnlyPrimary(doc, false, i) : appendOnlyReplica(doc, false, i, i);
            docs.add(index);
        }
        Collections.shuffle(docs, random());
        CountDownLatch startGun = new CountDownLatch(thread.length);

        AtomicInteger offset = new AtomicInteger(-1);
        for (int i = 0; i < thread.length; i++) {
            thread[i] = new Thread() {
                @Override
                public void run() {
                    startGun.countDown();
                    try {
                        startGun.await();
                    } catch (InterruptedException e) {
                        throw new AssertionError(e);
                    }
                    assertEquals(0, engine.getVersionMapSize());
                    int docOffset;
                    while ((docOffset = offset.incrementAndGet()) < docs.size()) {
                        try {
                            engine.index(docs.get(docOffset));
                        } catch (IOException e) {
                            throw new AssertionError(e);
                        }
                    }
                }
            };
            thread[i].start();
        }
        try (Engine.Searcher searcher = engine.acquireSearcher("test", Engine.SearcherScope.INTERNAL)) {
            assertEquals("unexpected refresh", 0, searcher.reader().maxDoc());
        }
        for (int i = 0; i < thread.length; i++) {
            thread[i].join();
        }

        engine.refresh("test");
        try (Engine.Searcher searcher = engine.acquireSearcher("test")) {
            TopDocs topDocs = searcher.searcher().search(new MatchAllDocsQuery(), 10);
            assertEquals(docs.size(), topDocs.totalHits);
        }
        assertEquals(0, engine.getNumVersionLookups());
        assertEquals(0, engine.getNumIndexVersionsLookups());
        assertLuceneOperations(engine, numDocs, 0, 0);
    }

    public static long getNumVersionLookups(InternalEngine engine) { // for other tests to access this
        return engine.getNumVersionLookups();
    }

    public static long getNumIndexVersionsLookups(InternalEngine engine) { // for other tests to access this
        return engine.getNumIndexVersionsLookups();
    }

    public void testFailEngineOnRandomIO() throws IOException, InterruptedException {
        MockDirectoryWrapper wrapper = newMockDirectory();
        final Path translogPath = createTempDir("testFailEngineOnRandomIO");
        try (Store store = createStore(wrapper)) {
            CyclicBarrier join = new CyclicBarrier(2);
            CountDownLatch start = new CountDownLatch(1);
            AtomicInteger controller = new AtomicInteger(0);
            EngineConfig config = config(defaultSettings, store, translogPath, newMergePolicy(), new ReferenceManager.RefreshListener() {
                    @Override
                    public void beforeRefresh() throws IOException {
                    }

                    @Override
                    public void afterRefresh(boolean didRefresh) throws IOException {
                        int i = controller.incrementAndGet();
                        if (i == 1) {
                            throw new MockDirectoryWrapper.FakeIOException();
                        } else if (i == 2) {
                            try {
                                start.await();
                            } catch (InterruptedException e) {
                                throw new AssertionError(e);
                            }
                            throw new ElasticsearchException("something completely different");
                        }
                    }
                });
            InternalEngine internalEngine = createEngine(config);
            int docId = 0;
            final ParsedDocument doc = testParsedDocument(Integer.toString(docId), null,
                testDocumentWithTextField(), new BytesArray("{}".getBytes(Charset.defaultCharset())), null);

            Engine.Index index = randomBoolean() ? indexForDoc(doc) : randomAppendOnly(doc, false, docId);
            internalEngine.index(index);
            Runnable r = () ->  {
                try {
                    join.await();
                } catch (Exception e) {
                    throw new AssertionError(e);
                }
                try {
                    internalEngine.refresh("test");
                    fail();
                } catch (AlreadyClosedException ex) {
                    if (ex.getCause() != null) {
                        assertTrue(ex.toString(), ex.getCause() instanceof MockDirectoryWrapper.FakeIOException);
                    }
                } catch (RefreshFailedEngineException ex) {
                    // fine
                } finally {
                    start.countDown();
                }

            };
            Thread t = new Thread(r);
            Thread t1 = new Thread(r);
            t.start();
            t1.start();
            t.join();
            t1.join();
            assertTrue(internalEngine.isClosed.get());
            assertTrue(internalEngine.failedEngine.get() instanceof MockDirectoryWrapper.FakeIOException);
        }
    }

    public void testSequenceIDs() throws Exception {
        Tuple<Long, Long> seqID = getSequenceID(engine, new Engine.Get(false, false, "type", "2", newUid("1")));
        // Non-existent doc returns no seqnum and no primary term
        assertThat(seqID.v1(), equalTo(SequenceNumbers.UNASSIGNED_SEQ_NO));
        assertThat(seqID.v2(), equalTo(0L));

        // create a document
        Document document = testDocumentWithTextField();
        document.add(new Field(SourceFieldMapper.NAME, BytesReference.toBytes(B_1), SourceFieldMapper.Defaults.FIELD_TYPE));
        ParsedDocument doc = testParsedDocument("1", null, document, B_1, null);
        engine.index(indexForDoc(doc));
        engine.refresh("test");

        seqID = getSequenceID(engine, newGet(false, doc));
        logger.info("--> got seqID: {}", seqID);
        assertThat(seqID.v1(), equalTo(0L));
        assertThat(seqID.v2(), equalTo(primaryTerm.get()));

        // Index the same document again
        document = testDocumentWithTextField();
        document.add(new Field(SourceFieldMapper.NAME, BytesReference.toBytes(B_1), SourceFieldMapper.Defaults.FIELD_TYPE));
        doc = testParsedDocument("1", null, document, B_1, null);
        engine.index(indexForDoc(doc));
        engine.refresh("test");

        seqID = getSequenceID(engine, newGet(false, doc));
        logger.info("--> got seqID: {}", seqID);
        assertThat(seqID.v1(), equalTo(1L));
        assertThat(seqID.v2(), equalTo(primaryTerm.get()));

        // Index the same document for the third time, this time changing the primary term
        document = testDocumentWithTextField();
        document.add(new Field(SourceFieldMapper.NAME, BytesReference.toBytes(B_1), SourceFieldMapper.Defaults.FIELD_TYPE));
        doc = testParsedDocument("1", null, document, B_1, null);
        engine.index(new Engine.Index(newUid(doc), doc, SequenceNumbers.UNASSIGNED_SEQ_NO, 3,
                        Versions.MATCH_ANY, VersionType.INTERNAL, Engine.Operation.Origin.PRIMARY,
                        System.nanoTime(), -1, false));
        engine.refresh("test");

        seqID = getSequenceID(engine, newGet(false, doc));
        logger.info("--> got seqID: {}", seqID);
        assertThat(seqID.v1(), equalTo(2L));
        assertThat(seqID.v2(), equalTo(3L));

        // we can query by the _seq_no
        Engine.Searcher searchResult = engine.acquireSearcher("test");
        MatcherAssert.assertThat(searchResult, EngineSearcherTotalHitsMatcher.engineSearcherTotalHits(1));
        MatcherAssert.assertThat(searchResult, EngineSearcherTotalHitsMatcher.engineSearcherTotalHits(LongPoint.newExactQuery("_seq_no", 2), 1));
        searchResult.close();
    }

    /**
     * A sequence number generator that will generate a sequence number and if {@code stall} is set to true will wait on the barrier and the
     * referenced latch before returning. If the local checkpoint should advance (because {@code stall} is false, then the value of
     * {@code expectedLocalCheckpoint} is set accordingly.
     *
     * @param latchReference          to latch the thread for the purpose of stalling
     * @param barrier                 to signal the thread has generated a new sequence number
     * @param stall                   whether or not the thread should stall
     * @param expectedLocalCheckpoint the expected local checkpoint after generating a new sequence
     *                                number
     * @return a sequence number generator
     */
    private ToLongBiFunction<Engine, Engine.Operation> getStallingSeqNoGenerator(
            final AtomicReference<CountDownLatch> latchReference,
            final CyclicBarrier barrier,
            final AtomicBoolean stall,
            final AtomicLong expectedLocalCheckpoint) {
        return (engine, operation) -> {
            final long seqNo = generateNewSeqNo(engine);
            final CountDownLatch latch = latchReference.get();
            if (stall.get()) {
                try {
                    barrier.await();
                    latch.await();
                } catch (BrokenBarrierException | InterruptedException e) {
                    throw new RuntimeException(e);
                }
            } else {
                if (expectedLocalCheckpoint.get() + 1 == seqNo) {
                    expectedLocalCheckpoint.set(seqNo);
                }
            }
            return seqNo;
        };
    }

    public void testSequenceNumberAdvancesToMaxSeqOnEngineOpenOnPrimary() throws BrokenBarrierException, InterruptedException, IOException {
        engine.close();
        final int docs = randomIntBetween(1, 32);
        InternalEngine initialEngine = null;
        try {
            final AtomicReference<CountDownLatch> latchReference = new AtomicReference<>(new CountDownLatch(1));
            final CyclicBarrier barrier = new CyclicBarrier(2);
            final AtomicBoolean stall = new AtomicBoolean();
            final AtomicLong expectedLocalCheckpoint = new AtomicLong(SequenceNumbers.NO_OPS_PERFORMED);
            final List<Thread> threads = new ArrayList<>();
            initialEngine =
                    createEngine(defaultSettings, store, primaryTranslogDir, newMergePolicy(), null, LocalCheckpointTracker::new, null, getStallingSeqNoGenerator(latchReference, barrier, stall, expectedLocalCheckpoint));
            final InternalEngine finalInitialEngine = initialEngine;
            for (int i = 0; i < docs; i++) {
                final String id = Integer.toString(i);
                final ParsedDocument doc = testParsedDocument(id, null, testDocumentWithTextField(), SOURCE, null);

                stall.set(randomBoolean());
                final Thread thread = new Thread(() -> {
                    try {
                        finalInitialEngine.index(indexForDoc(doc));
                    } catch (IOException e) {
                        throw new AssertionError(e);
                    }
                });
                thread.start();
                if (stall.get()) {
                    threads.add(thread);
                    barrier.await();
                } else {
                    thread.join();
                }
            }

            assertThat(initialEngine.getLocalCheckpoint(), equalTo(expectedLocalCheckpoint.get()));
            assertThat(initialEngine.getSeqNoStats(-1).getMaxSeqNo(), equalTo((long) (docs - 1)));
            initialEngine.flush(true, true);

            latchReference.get().countDown();
            for (final Thread thread : threads) {
                thread.join();
            }
        } finally {
            IOUtils.close(initialEngine);
        }
        trimUnsafeCommits(initialEngine.config());
        try (Engine recoveringEngine = new InternalEngine(initialEngine.config())) {
            recoveringEngine.recoverFromTranslog(Long.MAX_VALUE);
            recoveringEngine.fillSeqNoGaps(2);
            assertThat(recoveringEngine.getLocalCheckpoint(), greaterThanOrEqualTo((long) (docs - 1)));
        }
    }


    /** java docs */
    public void testOutOfOrderSequenceNumbersWithVersionConflict() throws IOException {
        final List<Engine.Operation> operations = new ArrayList<>();

        final int numberOfOperations = randomIntBetween(16, 32);
        final AtomicLong sequenceNumber = new AtomicLong();
        final Engine.Operation.Origin origin = randomFrom(LOCAL_TRANSLOG_RECOVERY, PEER_RECOVERY, PRIMARY, REPLICA);
        final LongSupplier sequenceNumberSupplier =
            origin == PRIMARY ? () -> SequenceNumbers.UNASSIGNED_SEQ_NO : sequenceNumber::getAndIncrement;
        final Supplier<ParsedDocument> doc = () -> {
            final Document document = testDocumentWithTextField();
            document.add(new Field(SourceFieldMapper.NAME, BytesReference.toBytes(B_1), SourceFieldMapper.Defaults.FIELD_TYPE));
            return testParsedDocument("1", null, document, B_1, null);
        };
        final Term uid = newUid("1");
        final BiFunction<String, Engine.SearcherScope, Searcher> searcherFactory = engine::acquireSearcher;
        for (int i = 0; i < numberOfOperations; i++) {
            if (randomBoolean()) {
                final Engine.Index index = new Engine.Index(
                    uid,
                    doc.get(),
                    sequenceNumberSupplier.getAsLong(),
                    1,
                    i,
                    origin == PRIMARY ? VersionType.EXTERNAL : null,
                    origin,
                    System.nanoTime(),
                    IndexRequest.UNSET_AUTO_GENERATED_TIMESTAMP,
                    false);
                operations.add(index);
            } else {
                final Engine.Delete delete = new Engine.Delete(
                    "test",
                    "1",
                    uid,
                    sequenceNumberSupplier.getAsLong(),
                    1,
                    i,
                    origin == PRIMARY ? VersionType.EXTERNAL : null,
                    origin,
                    System.nanoTime());
                operations.add(delete);
            }
        }

        final boolean exists = operations.get(operations.size() - 1) instanceof Engine.Index;
        Randomness.shuffle(operations);

        for (final Engine.Operation operation : operations) {
            if (operation instanceof Engine.Index) {
                engine.index((Engine.Index) operation);
            } else {
                engine.delete((Engine.Delete) operation);
            }
        }

        final long expectedLocalCheckpoint;
        if (origin == PRIMARY) {
            // we can only advance as far as the number of operations that did not conflict
            int count = 0;

            // each time the version increments as we walk the list, that counts as a successful operation
            long version = -1;
            for (int i = 0; i < numberOfOperations; i++) {
                if (operations.get(i).version() >= version) {
                    count++;
                    version = operations.get(i).version();
                }
            }

            // sequence numbers start at zero, so the expected local checkpoint is the number of successful operations minus one
            expectedLocalCheckpoint = count - 1;
        } else {
            expectedLocalCheckpoint = numberOfOperations - 1;
        }

        assertThat(engine.getLocalCheckpoint(), equalTo(expectedLocalCheckpoint));
        try (Engine.GetResult result = engine.get(new Engine.Get(true, false, "type", "2", uid), searcherFactory)) {
            assertThat(result.exists(), equalTo(exists));
        }
    }

    /*
     * This test tests that a no-op does not generate a new sequence number, that no-ops can advance the local checkpoint, and that no-ops
     * are correctly added to the translog.
     */
    public void testNoOps() throws IOException {
        engine.close();
        InternalEngine noOpEngine = null;
        final int maxSeqNo = randomIntBetween(0, 128);
        final int localCheckpoint = randomIntBetween(0, maxSeqNo);
        try {
            final BiFunction<Long, Long, LocalCheckpointTracker> supplier = (ms, lcp) -> new LocalCheckpointTracker(
                    maxSeqNo,
                    localCheckpoint);
            trimUnsafeCommits(engine.config());
            EngineConfig noopEngineConfig = copy(engine.config(), new SoftDeletesRetentionMergePolicy(Lucene.SOFT_DELETES_FIELD,
                () -> new MatchAllDocsQuery(), engine.config().getMergePolicy()));
            noOpEngine = new InternalEngine(noopEngineConfig, supplier) {
                @Override
                protected long doGenerateSeqNoForOperation(Operation operation) {
                    throw new UnsupportedOperationException();
                }
            };
            noOpEngine.recoverFromTranslog(Long.MAX_VALUE);
            final int gapsFilled = noOpEngine.fillSeqNoGaps(primaryTerm.get());
            final String reason = "filling gaps";
            noOpEngine.noOp(new Engine.NoOp(maxSeqNo + 1, primaryTerm.get(), LOCAL_TRANSLOG_RECOVERY, System.nanoTime(), reason));
            assertThat(noOpEngine.getLocalCheckpoint(), equalTo((long) (maxSeqNo + 1)));
            assertThat(noOpEngine.getTranslog().stats().getUncommittedOperations(), equalTo(gapsFilled));
            noOpEngine.noOp(
                new Engine.NoOp(maxSeqNo + 2, primaryTerm.get(), randomFrom(PRIMARY, REPLICA, PEER_RECOVERY), System.nanoTime(), reason));
            assertThat(noOpEngine.getLocalCheckpoint(), equalTo((long) (maxSeqNo + 2)));
            assertThat(noOpEngine.getTranslog().stats().getUncommittedOperations(), equalTo(gapsFilled + 1));
            // skip to the op that we added to the translog
            Translog.Operation op;
            Translog.Operation last = null;
            try (Translog.Snapshot snapshot = noOpEngine.getTranslog().newSnapshot()) {
                while ((op = snapshot.next()) != null) {
                    last = op;
                }
            }
            assertNotNull(last);
            assertThat(last, instanceOf(Translog.NoOp.class));
            final Translog.NoOp noOp = (Translog.NoOp) last;
            assertThat(noOp.seqNo(), equalTo((long) (maxSeqNo + 2)));
            assertThat(noOp.primaryTerm(), equalTo(primaryTerm.get()));
            assertThat(noOp.reason(), equalTo(reason));
            if (engine.engineConfig.getIndexSettings().isSoftDeleteEnabled()) {
                MapperService mapperService = createMapperService("test");
                List<Translog.Operation> operationsFromLucene = readAllOperationsInLucene(noOpEngine, mapperService);
                assertThat(operationsFromLucene, hasSize(maxSeqNo + 2 - localCheckpoint)); // fills n gap and 2 manual noop.
                for (int i = 0; i < operationsFromLucene.size(); i++) {
                    assertThat(operationsFromLucene.get(i), equalTo(new Translog.NoOp(localCheckpoint + 1 + i, primaryTerm.get(), "filling gaps")));
                }
                assertConsistentHistoryBetweenTranslogAndLuceneIndex(noOpEngine, mapperService);
            }
        } finally {
            IOUtils.close(noOpEngine);
        }
    }

    /**
     * Verifies that a segment containing only no-ops can be used to look up _version and _seqno.
     */
    public void testSegmentContainsOnlyNoOps() throws Exception {
        Engine.NoOpResult noOpResult = engine.noOp(new Engine.NoOp(1, primaryTerm.get(),
            randomFrom(Engine.Operation.Origin.values()), randomNonNegativeLong(), "test"));
        assertThat(noOpResult.getFailure(), nullValue());
        engine.refresh("test");
        Engine.DeleteResult deleteResult = engine.delete(replicaDeleteForDoc("id", 1, 2, randomNonNegativeLong()));
        assertThat(deleteResult.getFailure(), nullValue());
        engine.refresh("test");
    }

    /**
     * A simple test to check that random combination of operations can coexist in segments and be lookup.
     * This is needed as some fields in Lucene may not exist if a segment misses operation types and this code is to check for that.
     * For example, a segment containing only no-ops does not have neither _uid or _version.
     */
    public void testRandomOperations() throws Exception {
        int numOps = between(10, 100);
        for (int i = 0; i < numOps; i++) {
            String id = Integer.toString(randomIntBetween(1, 10));
            ParsedDocument doc = createParsedDoc(id, null);
            Engine.Operation.TYPE type = randomFrom(Engine.Operation.TYPE.values());
            switch (type) {
                case INDEX:
                    Engine.IndexResult index = engine.index(replicaIndexForDoc(doc, between(1, 100), i, randomBoolean()));
                    assertThat(index.getFailure(), nullValue());
                    break;
                case DELETE:
                    Engine.DeleteResult delete = engine.delete(replicaDeleteForDoc(doc.id(), between(1, 100), i, randomNonNegativeLong()));
                    assertThat(delete.getFailure(), nullValue());
                    break;
                case NO_OP:
                    Engine.NoOpResult noOp = engine.noOp(new Engine.NoOp(i, primaryTerm.get(),
                        randomFrom(Engine.Operation.Origin.values()), randomNonNegativeLong(), ""));
                    assertThat(noOp.getFailure(), nullValue());
                    break;
                default:
                    throw new IllegalStateException("Invalid op [" + type + "]");
            }
            if (randomBoolean()) {
                engine.refresh("test");
            }
            if (randomBoolean()) {
                engine.flush();
            }
            if (randomBoolean()) {
                engine.forceMerge(randomBoolean(), between(1, 10), randomBoolean(), false, false);
            }
        }
        if (engine.engineConfig.getIndexSettings().isSoftDeleteEnabled()) {
            List<Translog.Operation> operations = readAllOperationsInLucene(engine, createMapperService("test"));
            assertThat(operations, hasSize(numOps));
        }
    }

    public void testMinGenerationForSeqNo() throws IOException, BrokenBarrierException, InterruptedException {
        engine.close();
        final int numberOfTriplets = randomIntBetween(1, 32);
        InternalEngine actualEngine = null;
        try {
            final AtomicReference<CountDownLatch> latchReference = new AtomicReference<>();
            final CyclicBarrier barrier = new CyclicBarrier(2);
            final AtomicBoolean stall = new AtomicBoolean();
            final AtomicLong expectedLocalCheckpoint = new AtomicLong(SequenceNumbers.NO_OPS_PERFORMED);
            final Map<Thread, CountDownLatch> threads = new LinkedHashMap<>();
            actualEngine =
                    createEngine(defaultSettings, store, primaryTranslogDir, newMergePolicy(), null, LocalCheckpointTracker::new, null, getStallingSeqNoGenerator(latchReference, barrier, stall, expectedLocalCheckpoint));
            final InternalEngine finalActualEngine = actualEngine;
            final Translog translog = finalActualEngine.getTranslog();
            final long generation = finalActualEngine.getTranslog().currentFileGeneration();
            for (int i = 0; i < numberOfTriplets; i++) {
                /*
                 * Index three documents with the first and last landing in the same generation and the middle document being stalled until
                 * a later generation.
                 */
                stall.set(false);
                index(finalActualEngine, 3 * i);

                final CountDownLatch latch = new CountDownLatch(1);
                latchReference.set(latch);
                final int skipId = 3 * i + 1;
                stall.set(true);
                final Thread thread = new Thread(() -> {
                    try {
                        index(finalActualEngine, skipId);
                    } catch (IOException e) {
                        throw new AssertionError(e);
                    }
                });
                thread.start();
                threads.put(thread, latch);
                barrier.await();

                stall.set(false);
                index(finalActualEngine, 3 * i + 2);
                finalActualEngine.flush();

                /*
                 * This sequence number landed in the last generation, but the lower and upper bounds for an earlier generation straddle
                 * this sequence number.
                 */
                assertThat(translog.getMinGenerationForSeqNo(3 * i + 1).translogFileGeneration, equalTo(i + generation));
            }

            int i = 0;
            for (final Map.Entry<Thread, CountDownLatch> entry : threads.entrySet()) {
                final Map<String, String> userData = finalActualEngine.commitStats().getUserData();
                assertThat(userData.get(SequenceNumbers.LOCAL_CHECKPOINT_KEY), equalTo(Long.toString(3 * i)));
                assertThat(userData.get(Translog.TRANSLOG_GENERATION_KEY), equalTo(Long.toString(i + generation)));
                entry.getValue().countDown();
                entry.getKey().join();
                finalActualEngine.flush();
                i++;
            }

        } finally {
            IOUtils.close(actualEngine);
        }
    }

    private void index(final InternalEngine engine, final int id) throws IOException {
        final String docId = Integer.toString(id);
        final ParsedDocument doc =
                testParsedDocument(docId, null, testDocumentWithTextField(), SOURCE, null);
        engine.index(indexForDoc(doc));
    }

    /**
     * Return a tuple representing the sequence ID for the given {@code Get}
     * operation. The first value in the tuple is the sequence number, the
     * second is the primary term.
     */
    private Tuple<Long, Long> getSequenceID(Engine engine, Engine.Get get) throws EngineException {
        try (Searcher searcher = engine.acquireSearcher("get")) {
            final long primaryTerm;
            final long seqNo;
            DocIdAndSeqNo docIdAndSeqNo = VersionsAndSeqNoResolver.loadDocIdAndSeqNo(searcher.reader(), get.uid());
            if (docIdAndSeqNo == null) {
                primaryTerm = 0;
                seqNo = SequenceNumbers.UNASSIGNED_SEQ_NO;
            } else {
                seqNo = docIdAndSeqNo.seqNo;
                primaryTerm = VersionsAndSeqNoResolver.loadPrimaryTerm(docIdAndSeqNo, get.uid().field());
            }
            return new Tuple<>(seqNo, primaryTerm);
        } catch (Exception e) {
            throw new EngineException(shardId, "unable to retrieve sequence id", e);
        }
    }

    public void testRestoreLocalCheckpointFromTranslog() throws IOException {
        engine.close();
        InternalEngine actualEngine = null;
        try {
            final Set<Long> completedSeqNos = new HashSet<>();
            final BiFunction<Long, Long, LocalCheckpointTracker> supplier = (maxSeqNo, localCheckpoint) -> new LocalCheckpointTracker(
                    maxSeqNo,
                    localCheckpoint) {
                @Override
                public void markSeqNoAsCompleted(long seqNo) {
                    super.markSeqNoAsCompleted(seqNo);
                    completedSeqNos.add(seqNo);
                }
            };
            trimUnsafeCommits(engine.config());
            actualEngine = new InternalEngine(engine.config(), supplier);
            final int operations = randomIntBetween(0, 1024);
            final Set<Long> expectedCompletedSeqNos = new HashSet<>();
            for (int i = 0; i < operations; i++) {
                if (rarely() && i < operations - 1) {
                    continue;
                }
                expectedCompletedSeqNos.add((long) i);
            }

            final ArrayList<Long> seqNos = new ArrayList<>(expectedCompletedSeqNos);
            Randomness.shuffle(seqNos);
            for (final long seqNo : seqNos) {
                final String id = Long.toString(seqNo);
                final ParsedDocument doc = testParsedDocument(id, null, testDocumentWithTextField(), SOURCE, null);
                final Term uid = newUid(doc);
                final long time = System.nanoTime();
                actualEngine.index(new Engine.Index(uid, doc, seqNo, 1, 1, null, REPLICA, time, time, false));
                if (rarely()) {
                    actualEngine.rollTranslogGeneration();
                }
            }
            final long currentLocalCheckpoint = actualEngine.getLocalCheckpoint();
            final long resetLocalCheckpoint =
                    randomIntBetween(Math.toIntExact(SequenceNumbers.NO_OPS_PERFORMED), Math.toIntExact(currentLocalCheckpoint));
            actualEngine.resetLocalCheckpoint(resetLocalCheckpoint);
            completedSeqNos.clear();
            actualEngine.restoreLocalCheckpointFromTranslog();
            final Set<Long> intersection = new HashSet<>(expectedCompletedSeqNos);
            intersection.retainAll(LongStream.range(resetLocalCheckpoint + 1, operations).boxed().collect(Collectors.toSet()));
            assertThat(completedSeqNos, equalTo(intersection));
            assertThat(actualEngine.getLocalCheckpoint(), equalTo(currentLocalCheckpoint));
            assertThat(generateNewSeqNo(actualEngine), equalTo((long) operations));
        } finally {
            IOUtils.close(actualEngine);
        }
    }

    public void testFillUpSequenceIdGapsOnRecovery() throws IOException {
        final int docs = randomIntBetween(1, 32);
        int numDocsOnReplica = 0;
        long maxSeqIDOnReplica = -1;
        long checkpointOnReplica;
        try {
            for (int i = 0; i < docs; i++) {
                final String docId = Integer.toString(i);
                final ParsedDocument doc =
                        testParsedDocument(docId, null, testDocumentWithTextField(), SOURCE, null);
                Engine.Index primaryResponse = indexForDoc(doc);
                Engine.IndexResult indexResult = engine.index(primaryResponse);
                if (randomBoolean()) {
                    numDocsOnReplica++;
                    maxSeqIDOnReplica = indexResult.getSeqNo();
                    replicaEngine.index(replicaIndexForDoc(doc, 1, indexResult.getSeqNo(), false));
                }
            }
            checkpointOnReplica = replicaEngine.getLocalCheckpoint();
        } finally {
            IOUtils.close(replicaEngine);
        }


        boolean flushed = false;
        AtomicLong globalCheckpoint = new AtomicLong(SequenceNumbers.NO_OPS_PERFORMED);
        Engine recoveringEngine = null;
        try {
            assertEquals(docs - 1, engine.getSeqNoStats(-1).getMaxSeqNo());
            assertEquals(docs - 1, engine.getLocalCheckpoint());
            assertEquals(maxSeqIDOnReplica, replicaEngine.getSeqNoStats(-1).getMaxSeqNo());
            assertEquals(checkpointOnReplica, replicaEngine.getLocalCheckpoint());
            trimUnsafeCommits(copy(replicaEngine.config(), globalCheckpoint::get));
            recoveringEngine = new InternalEngine(copy(replicaEngine.config(), globalCheckpoint::get));
            assertEquals(numDocsOnReplica, getTranslog(recoveringEngine).stats().getUncommittedOperations());
            recoveringEngine.recoverFromTranslog(Long.MAX_VALUE);
            assertEquals(maxSeqIDOnReplica, recoveringEngine.getSeqNoStats(-1).getMaxSeqNo());
            assertEquals(checkpointOnReplica, recoveringEngine.getLocalCheckpoint());
            assertEquals((maxSeqIDOnReplica + 1) - numDocsOnReplica, recoveringEngine.fillSeqNoGaps(2));

            // now snapshot the tlog and ensure the primary term is updated
            try (Translog.Snapshot snapshot = getTranslog(recoveringEngine).newSnapshot()) {
                assertTrue((maxSeqIDOnReplica + 1) - numDocsOnReplica <= snapshot.totalOperations());
                Translog.Operation operation;
                while ((operation = snapshot.next()) != null) {
                    if (operation.opType() == Translog.Operation.Type.NO_OP) {
                        assertEquals(2, operation.primaryTerm());
                    } else {
                        assertEquals(primaryTerm.get(), operation.primaryTerm());
                    }

                }
                assertEquals(maxSeqIDOnReplica, recoveringEngine.getSeqNoStats(-1).getMaxSeqNo());
                assertEquals(maxSeqIDOnReplica, recoveringEngine.getLocalCheckpoint());
                if ((flushed = randomBoolean())) {
                    globalCheckpoint.set(recoveringEngine.getSeqNoStats(-1).getMaxSeqNo());
                    getTranslog(recoveringEngine).sync();
                    recoveringEngine.flush(true, true);
                }
            }
        } finally {
            IOUtils.close(recoveringEngine);
        }

        // now do it again to make sure we preserve values etc.
        try {
            trimUnsafeCommits(replicaEngine.config());
            recoveringEngine = new InternalEngine(copy(replicaEngine.config(), globalCheckpoint::get));
            if (flushed) {
                assertThat(recoveringEngine.getTranslogStats().getUncommittedOperations(), equalTo(0));
            }
            recoveringEngine.recoverFromTranslog(Long.MAX_VALUE);
            assertEquals(maxSeqIDOnReplica, recoveringEngine.getSeqNoStats(-1).getMaxSeqNo());
            assertEquals(maxSeqIDOnReplica, recoveringEngine.getLocalCheckpoint());
            assertEquals(0, recoveringEngine.fillSeqNoGaps(3));
            assertEquals(maxSeqIDOnReplica, recoveringEngine.getSeqNoStats(-1).getMaxSeqNo());
            assertEquals(maxSeqIDOnReplica, recoveringEngine.getLocalCheckpoint());
        } finally {
            IOUtils.close(recoveringEngine);
        }
    }


    public void assertSameReader(Searcher left, Searcher right) {
        List<LeafReaderContext> leftLeaves = ElasticsearchDirectoryReader.unwrap(left.getDirectoryReader()).leaves();
        List<LeafReaderContext> rightLeaves = ElasticsearchDirectoryReader.unwrap(right.getDirectoryReader()).leaves();
        assertEquals(rightLeaves.size(), leftLeaves.size());
        for (int i = 0; i < leftLeaves.size(); i++) {
            assertSame(leftLeaves.get(i).reader(), rightLeaves.get(i).reader());
        }
    }

    public void assertNotSameReader(Searcher left, Searcher right) {
        List<LeafReaderContext> leftLeaves = ElasticsearchDirectoryReader.unwrap(left.getDirectoryReader()).leaves();
        List<LeafReaderContext> rightLeaves = ElasticsearchDirectoryReader.unwrap(right.getDirectoryReader()).leaves();
        if (rightLeaves.size() == leftLeaves.size()) {
            for (int i = 0; i < leftLeaves.size(); i++) {
                if (leftLeaves.get(i).reader() != rightLeaves.get(i).reader()) {
                    return; // all is well
                }
            }
            fail("readers are same");
        }
    }

    public void testRefreshScopedSearcher() throws IOException {
        try (Store store = createStore();
             InternalEngine engine =
                 // disable merges to make sure that the reader doesn't change unexpectedly during the test
                 createEngine(defaultSettings, store, createTempDir(), NoMergePolicy.INSTANCE)) {

            try (Searcher getSearcher = engine.acquireSearcher("test", Engine.SearcherScope.INTERNAL);
                 Searcher searchSearcher = engine.acquireSearcher("test", Engine.SearcherScope.EXTERNAL)) {
                assertSameReader(getSearcher, searchSearcher);
            }
            for (int i = 0; i < 10; i++) {
                final String docId = Integer.toString(i);
                final ParsedDocument doc =
                    testParsedDocument(docId, null, testDocumentWithTextField(), SOURCE, null);
                Engine.Index primaryResponse = indexForDoc(doc);
                engine.index(primaryResponse);
            }
            assertTrue(engine.refreshNeeded());
            engine.refresh("test", Engine.SearcherScope.INTERNAL);
            try (Searcher getSearcher = engine.acquireSearcher("test", Engine.SearcherScope.INTERNAL);
                 Searcher searchSearcher = engine.acquireSearcher("test", Engine.SearcherScope.EXTERNAL)) {
                assertEquals(10, getSearcher.reader().numDocs());
                assertEquals(0, searchSearcher.reader().numDocs());
                assertNotSameReader(getSearcher, searchSearcher);
            }
            engine.refresh("test", Engine.SearcherScope.EXTERNAL);

            try (Searcher getSearcher = engine.acquireSearcher("test", Engine.SearcherScope.INTERNAL);
                 Searcher searchSearcher = engine.acquireSearcher("test", Engine.SearcherScope.EXTERNAL)) {
                assertEquals(10, getSearcher.reader().numDocs());
                assertEquals(10, searchSearcher.reader().numDocs());
                assertSameReader(getSearcher, searchSearcher);
            }

            // now ensure external refreshes are reflected on the internal reader
            final String docId = Integer.toString(10);
            final ParsedDocument doc =
                testParsedDocument(docId, null, testDocumentWithTextField(), SOURCE, null);
            Engine.Index primaryResponse = indexForDoc(doc);
            engine.index(primaryResponse);

            engine.refresh("test", Engine.SearcherScope.EXTERNAL);

            try (Searcher getSearcher = engine.acquireSearcher("test", Engine.SearcherScope.INTERNAL);
                 Searcher searchSearcher = engine.acquireSearcher("test", Engine.SearcherScope.EXTERNAL)) {
                assertEquals(11, getSearcher.reader().numDocs());
                assertEquals(11, searchSearcher.reader().numDocs());
                assertSameReader(getSearcher, searchSearcher);
            }

            try (Searcher searcher = engine.acquireSearcher("test", Engine.SearcherScope.INTERNAL)) {
                engine.refresh("test", Engine.SearcherScope.INTERNAL);
                try (Searcher nextSearcher = engine.acquireSearcher("test", Engine.SearcherScope.INTERNAL)) {
                    assertSame(searcher.searcher(), nextSearcher.searcher());
                }
            }

            try (Searcher searcher = engine.acquireSearcher("test", Engine.SearcherScope.EXTERNAL)) {
                engine.refresh("test", Engine.SearcherScope.EXTERNAL);
                try (Searcher nextSearcher = engine.acquireSearcher("test", Engine.SearcherScope.EXTERNAL)) {
                    assertSame(searcher.searcher(), nextSearcher.searcher());
                }
            }
        }
    }

    public void testSeqNoGenerator() throws IOException {
        engine.close();
        final long seqNo = randomIntBetween(Math.toIntExact(SequenceNumbers.NO_OPS_PERFORMED), Integer.MAX_VALUE);
        final BiFunction<Long, Long, LocalCheckpointTracker> localCheckpointTrackerSupplier = (ms, lcp) -> new LocalCheckpointTracker(
                SequenceNumbers.NO_OPS_PERFORMED,
                SequenceNumbers.NO_OPS_PERFORMED);
        final AtomicLong seqNoGenerator = new AtomicLong(seqNo);
        try (Engine e = createEngine(defaultSettings, store, primaryTranslogDir, newMergePolicy(), null, localCheckpointTrackerSupplier,
            null, (engine, operation) -> seqNoGenerator.getAndIncrement())) {
            final String id = "id";
            final Field uidField = new Field("_id", id, IdFieldMapper.Defaults.FIELD_TYPE);
            final String type = "type";
            final Field versionField = new NumericDocValuesField("_version", 0);
            final SeqNoFieldMapper.SequenceIDFields seqID = SeqNoFieldMapper.SequenceIDFields.emptySeqID();
            final ParseContext.Document document = new ParseContext.Document();
            document.add(uidField);
            document.add(versionField);
            document.add(seqID.seqNo);
            document.add(seqID.seqNoDocValue);
            document.add(seqID.primaryTerm);
            final BytesReference source = new BytesArray(new byte[]{1});
            final ParsedDocument parsedDocument = new ParsedDocument(
                    versionField,
                    seqID,
                    id,
                    type,
                    "routing",
                    Collections.singletonList(document),
                    source,
                    XContentType.JSON,
                    null);

            final Engine.Index index = new Engine.Index(
                    new Term("_id", parsedDocument.id()),
                    parsedDocument,
                    SequenceNumbers.UNASSIGNED_SEQ_NO,
                    randomIntBetween(1, 8),
                    Versions.MATCH_ANY,
                    VersionType.INTERNAL,
                    Engine.Operation.Origin.PRIMARY,
                    System.currentTimeMillis(),
                    System.currentTimeMillis(),
                    randomBoolean());
            final Engine.IndexResult indexResult = e.index(index);
            assertThat(indexResult.getSeqNo(), equalTo(seqNo));
            assertThat(seqNoGenerator.get(), equalTo(seqNo + 1));

            final Engine.Delete delete = new Engine.Delete(
                    type,
                    id,
                    new Term("_id", parsedDocument.id()),
                    SequenceNumbers.UNASSIGNED_SEQ_NO,
                    randomIntBetween(1, 8),
                    Versions.MATCH_ANY,
                    VersionType.INTERNAL,
                    Engine.Operation.Origin.PRIMARY,
                    System.currentTimeMillis());
            final Engine.DeleteResult deleteResult = e.delete(delete);
            assertThat(deleteResult.getSeqNo(), equalTo(seqNo + 1));
            assertThat(seqNoGenerator.get(), equalTo(seqNo + 2));
        }
    }

    public void testKeepTranslogAfterGlobalCheckpoint() throws Exception {
        IOUtils.close(engine, store);
        final IndexSettings indexSettings = new IndexSettings(defaultSettings.getIndexMetaData(), defaultSettings.getNodeSettings(),
            defaultSettings.getScopedSettings());
        IndexMetaData.Builder builder = IndexMetaData.builder(indexSettings.getIndexMetaData())
            .settings(Settings.builder().put(indexSettings.getSettings())
                .put(IndexSettings.INDEX_TRANSLOG_RETENTION_AGE_SETTING.getKey(), randomFrom("-1", "100micros", "30m"))
                .put(IndexSettings.INDEX_TRANSLOG_RETENTION_SIZE_SETTING.getKey(), randomFrom("-1", "512b", "1gb")));
        indexSettings.updateIndexMetaData(builder.build());

        final Path translogPath = createTempDir();
        store = createStore();
        final AtomicLong globalCheckpoint = new AtomicLong(SequenceNumbers.NO_OPS_PERFORMED);
        store.createEmpty();
        final String translogUUID = Translog.createEmptyTranslog(translogPath, globalCheckpoint.get(), shardId, primaryTerm.get());
        store.associateIndexWithNewTranslog(translogUUID);

        final EngineConfig engineConfig = config(indexSettings, store, translogPath, NoMergePolicy.INSTANCE, null, null,
            () -> globalCheckpoint.get());
        try (Engine engine = new InternalEngine(engineConfig) {
                @Override
                protected void commitIndexWriter(IndexWriter writer, Translog translog, String syncId) throws IOException {
                    // Advance the global checkpoint during the flush to create a lag between a persisted global checkpoint in the translog
                    // (this value is visible to the deletion policy) and an in memory global checkpoint in the SequenceNumbersService.
                    if (rarely()) {
                        globalCheckpoint.set(randomLongBetween(globalCheckpoint.get(), getLocalCheckpoint()));
                    }
                    super.commitIndexWriter(writer, translog, syncId);
                }
            }) {
            engine.recoverFromTranslog(Long.MAX_VALUE);
            int numDocs = scaledRandomIntBetween(10, 100);
            for (int docId = 0; docId < numDocs; docId++) {
                ParseContext.Document document = testDocumentWithTextField();
                document.add(new Field(SourceFieldMapper.NAME, BytesReference.toBytes(B_1), SourceFieldMapper.Defaults.FIELD_TYPE));
                engine.index(indexForDoc(testParsedDocument(Integer.toString(docId), null, document, B_1, null)));
                if (frequently()) {
                    globalCheckpoint.set(randomLongBetween(globalCheckpoint.get(), engine.getLocalCheckpoint()));
                    engine.syncTranslog();
                }
                if (frequently()) {
                    final long lastSyncedGlobalCheckpoint = Translog.readGlobalCheckpoint(translogPath, translogUUID);
                    engine.flush(randomBoolean(), true);
                    final List<IndexCommit> commits = DirectoryReader.listCommits(store.directory());
                    // Keep only one safe commit as the oldest commit.
                    final IndexCommit safeCommit = commits.get(0);
                    if (lastSyncedGlobalCheckpoint == SequenceNumbers.UNASSIGNED_SEQ_NO) {
                        // If the global checkpoint is still unassigned, we keep an empty(eg. initial) commit as a safe commit.
                        assertThat(Long.parseLong(safeCommit.getUserData().get(SequenceNumbers.MAX_SEQ_NO)),
                            equalTo(SequenceNumbers.NO_OPS_PERFORMED));
                    } else {
                        assertThat(Long.parseLong(safeCommit.getUserData().get(SequenceNumbers.MAX_SEQ_NO)),
                            lessThanOrEqualTo(lastSyncedGlobalCheckpoint));
                    }
                    for (int i = 1; i < commits.size(); i++) {
                        assertThat(Long.parseLong(commits.get(i).getUserData().get(SequenceNumbers.MAX_SEQ_NO)),
                            greaterThan(lastSyncedGlobalCheckpoint));
                    }
                    // Make sure we keep all translog operations after the local checkpoint of the safe commit.
                    long localCheckpointFromSafeCommit = Long.parseLong(safeCommit.getUserData().get(SequenceNumbers.LOCAL_CHECKPOINT_KEY));
                    try (Translog.Snapshot snapshot = getTranslog(engine).newSnapshot()) {
                        assertThat(snapshot, SnapshotMatchers.containsSeqNoRange(localCheckpointFromSafeCommit + 1, docId));
                    }
                }
            }
        }
    }

    public void testConcurrentAppendUpdateAndRefresh() throws InterruptedException, IOException {
        int numDocs = scaledRandomIntBetween(100, 1000);
        CountDownLatch latch = new CountDownLatch(2);
        AtomicBoolean done = new AtomicBoolean(false);
        AtomicInteger numDeletes = new AtomicInteger();
        Thread thread = new Thread(() -> {
           try {
               latch.countDown();
               latch.await();
               for (int j = 0; j < numDocs; j++) {
                   String docID = Integer.toString(j);
                   ParsedDocument doc = testParsedDocument(docID, null, testDocumentWithTextField(),
                       new BytesArray("{}".getBytes(Charset.defaultCharset())), null);
                   Engine.Index operation = appendOnlyPrimary(doc, false, 1);
                   engine.index(operation);
                   if (rarely()) {
                       engine.delete(new Engine.Delete(operation.type(), operation.id(), operation.uid(), primaryTerm.get()));
                       numDeletes.incrementAndGet();
                   } else {
                       doc = testParsedDocument(docID, null, testDocumentWithTextField("updated"),
                           new BytesArray("{}".getBytes(Charset.defaultCharset())), null);
                       Engine.Index update = indexForDoc(doc);
                       engine.index(update);
                   }
               }
           } catch (Exception e) {
               throw new AssertionError(e);
           } finally {
               done.set(true);
           }
        });
        thread.start();
        latch.countDown();
        latch.await();
        while (done.get() == false) {
            engine.refresh("test", Engine.SearcherScope.INTERNAL);
        }
        thread.join();
        engine.refresh("test", Engine.SearcherScope.INTERNAL);
        try (Engine.Searcher searcher = engine.acquireSearcher("test", Engine.SearcherScope.INTERNAL)) {
            TopDocs search = searcher.searcher().search(new MatchAllDocsQuery(), searcher.reader().numDocs());
            for (int i = 0; i < search.scoreDocs.length; i++) {
                org.apache.lucene.document.Document luceneDoc = searcher.searcher().doc(search.scoreDocs[i].doc);
                assertEquals("updated", luceneDoc.get("value"));
            }
            int totalNumDocs = numDocs - numDeletes.get();
            assertEquals(totalNumDocs, searcher.reader().numDocs());
        }
    }

    public void testAcquireIndexCommit() throws Exception {
        IOUtils.close(engine, store);
        store = createStore();
        final AtomicLong globalCheckpoint = new AtomicLong(SequenceNumbers.NO_OPS_PERFORMED);
        try (InternalEngine engine = createEngine(store, createTempDir(), globalCheckpoint::get)) {
            int numDocs = between(1, 20);
            for (int i = 0; i < numDocs; i++) {
                index(engine, i);
            }
            if (randomBoolean()) {
                globalCheckpoint.set(numDocs - 1);
            }
            final boolean flushFirst = randomBoolean();
            final boolean safeCommit = randomBoolean();
            final Engine.IndexCommitRef snapshot;
            if (safeCommit) {
                snapshot = engine.acquireSafeIndexCommit();
            } else {
                snapshot = engine.acquireLastIndexCommit(flushFirst);
            }
            int moreDocs = between(1, 20);
            for (int i = 0; i < moreDocs; i++) {
                index(engine, numDocs + i);
            }
            globalCheckpoint.set(numDocs + moreDocs - 1);
            engine.flush();
            // check that we can still read the commit that we captured
            try (IndexReader reader = DirectoryReader.open(snapshot.getIndexCommit())) {
                assertThat(reader.numDocs(), equalTo(flushFirst && safeCommit == false ? numDocs : 0));
            }
            assertThat(DirectoryReader.listCommits(engine.store.directory()), hasSize(2));
            snapshot.close();
            // check it's clean up
            engine.flush(true, true);
            assertThat(DirectoryReader.listCommits(engine.store.directory()), hasSize(1));
        }
    }

    public void testCleanUpCommitsWhenGlobalCheckpointAdvanced() throws Exception {
        IOUtils.close(engine, store);
        final IndexSettings indexSettings = IndexSettingsModule.newIndexSettings("test",
            Settings.builder().put(defaultSettings.getSettings())
                .put(IndexSettings.INDEX_TRANSLOG_RETENTION_SIZE_SETTING.getKey(), -1)
                .put(IndexSettings.INDEX_TRANSLOG_RETENTION_AGE_SETTING.getKey(), -1).build());
        final AtomicLong globalCheckpoint = new AtomicLong(SequenceNumbers.NO_OPS_PERFORMED);
        try (Store store = createStore();
             InternalEngine engine =
                 createEngine(config(indexSettings, store, createTempDir(), newMergePolicy(), null, null, globalCheckpoint::get))) {
            final int numDocs = scaledRandomIntBetween(10, 100);
            for (int docId = 0; docId < numDocs; docId++) {
                index(engine, docId);
                if (rarely()) {
                    engine.flush(randomBoolean(), randomBoolean());
                }
            }
            engine.flush(false, randomBoolean());
            List<IndexCommit> commits = DirectoryReader.listCommits(store.directory());
            // Global checkpoint advanced but not enough - all commits are kept.
            globalCheckpoint.set(randomLongBetween(globalCheckpoint.get(), engine.getLocalCheckpoint() - 1));
            engine.syncTranslog();
            assertThat(DirectoryReader.listCommits(store.directory()), equalTo(commits));
            // Global checkpoint advanced enough - only the last commit is kept.
            globalCheckpoint.set(randomLongBetween(engine.getLocalCheckpoint(), Long.MAX_VALUE));
            engine.syncTranslog();
            assertThat(DirectoryReader.listCommits(store.directory()), contains(commits.get(commits.size() - 1)));
            assertThat(engine.getTranslog().totalOperations(), equalTo(0));
        }
    }

    public void testCleanupCommitsWhenReleaseSnapshot() throws Exception {
        IOUtils.close(engine, store);
        store = createStore();
        final AtomicLong globalCheckpoint = new AtomicLong(SequenceNumbers.NO_OPS_PERFORMED);
        try (InternalEngine engine = createEngine(store, createTempDir(), globalCheckpoint::get)) {
            final int numDocs = scaledRandomIntBetween(10, 100);
            for (int docId = 0; docId < numDocs; docId++) {
                index(engine, docId);
                if (frequently()) {
                    engine.flush(randomBoolean(), randomBoolean());
                }
            }
            engine.flush(false, randomBoolean());
            int numSnapshots = between(1, 10);
            final List<Engine.IndexCommitRef> snapshots = new ArrayList<>();
            for (int i = 0; i < numSnapshots; i++) {
                snapshots.add(engine.acquireSafeIndexCommit()); // taking snapshots from the safe commit.
            }
            globalCheckpoint.set(engine.getLocalCheckpoint());
            engine.syncTranslog();
            final List<IndexCommit> commits = DirectoryReader.listCommits(store.directory());
            for (int i = 0; i < numSnapshots - 1; i++) {
                snapshots.get(i).close();
                // pending snapshots - should not release any commit.
                assertThat(DirectoryReader.listCommits(store.directory()), equalTo(commits));
            }
            snapshots.get(numSnapshots - 1).close(); // release the last snapshot - delete all except the last commit
            assertThat(DirectoryReader.listCommits(store.directory()), hasSize(1));
        }
    }

    public void testShouldPeriodicallyFlush() throws Exception {
        assertThat("Empty engine does not need flushing", engine.shouldPeriodicallyFlush(), equalTo(false));
        // A new engine may have more than one empty translog files - the test should account this extra.
        final Translog translog = engine.getTranslog();
        final long extraTranslogSizeInNewEngine = engine.getTranslog().stats().getUncommittedSizeInBytes() - Translog.DEFAULT_HEADER_SIZE_IN_BYTES;
        int numDocs = between(10, 100);
        for (int id = 0; id < numDocs; id++) {
            final ParsedDocument doc = testParsedDocument(Integer.toString(id), null, testDocumentWithTextField(), SOURCE, null);
            engine.index(indexForDoc(doc));
        }
        assertThat("Not exceeded translog flush threshold yet", engine.shouldPeriodicallyFlush(), equalTo(false));
        long flushThreshold = RandomNumbers.randomLongBetween(random(), 120,
            engine.getTranslog().stats().getUncommittedSizeInBytes()- extraTranslogSizeInNewEngine);
        final IndexSettings indexSettings = engine.config().getIndexSettings();
        final IndexMetaData indexMetaData = IndexMetaData.builder(indexSettings.getIndexMetaData())
            .settings(Settings.builder().put(indexSettings.getSettings())
                .put(IndexSettings.INDEX_TRANSLOG_FLUSH_THRESHOLD_SIZE_SETTING.getKey(), flushThreshold + "b")).build();
        indexSettings.updateIndexMetaData(indexMetaData);
        engine.onSettingsChanged();
        assertThat(engine.getTranslog().stats().getUncommittedOperations(), equalTo(numDocs));
        assertThat(engine.shouldPeriodicallyFlush(), equalTo(true));
        engine.flush();
        assertThat(engine.getTranslog().stats().getUncommittedOperations(), equalTo(0));
        // Stale operations skipped by Lucene but added to translog - still able to flush
        for (int id = 0; id < numDocs; id++) {
            final ParsedDocument doc = testParsedDocument(Integer.toString(id), null, testDocumentWithTextField(), SOURCE, null);
            final Engine.IndexResult result = engine.index(replicaIndexForDoc(doc, 1L, id, false));
            assertThat(result.isCreated(), equalTo(false));
        }
        SegmentInfos lastCommitInfo = engine.getLastCommittedSegmentInfos();
        assertThat(engine.getTranslog().stats().getUncommittedOperations(), equalTo(numDocs));
        assertThat(engine.shouldPeriodicallyFlush(), equalTo(true));
        engine.flush(false, false);
        assertThat(engine.getLastCommittedSegmentInfos(), not(sameInstance(lastCommitInfo)));
        assertThat(engine.getTranslog().stats().getUncommittedOperations(), equalTo(0));
        // If the new index commit still points to the same translog generation as the current index commit,
        // we should not enable the periodically flush condition; otherwise we can get into an infinite loop of flushes.
        generateNewSeqNo(engine); // create a gap here
        for (int id = 0; id < numDocs; id++) {
            if (randomBoolean()) {
                translog.rollGeneration();
            }
            final ParsedDocument doc = testParsedDocument("new" + id, null, testDocumentWithTextField(), SOURCE, null);
            engine.index(replicaIndexForDoc(doc, 2L, generateNewSeqNo(engine), false));
            if (engine.shouldPeriodicallyFlush()) {
                engine.flush();
                assertThat(engine.getLastCommittedSegmentInfos(), not(sameInstance(lastCommitInfo)));
                assertThat(engine.shouldPeriodicallyFlush(), equalTo(false));
            }
        }
    }

    public void testStressShouldPeriodicallyFlush() throws Exception {
        final long flushThreshold = randomLongBetween(120, 5000);
        final long generationThreshold = randomLongBetween(1000, 5000);
        final IndexSettings indexSettings = engine.config().getIndexSettings();
        final IndexMetaData indexMetaData = IndexMetaData.builder(indexSettings.getIndexMetaData())
            .settings(Settings.builder().put(indexSettings.getSettings())
                .put(IndexSettings.INDEX_TRANSLOG_GENERATION_THRESHOLD_SIZE_SETTING.getKey(), generationThreshold + "b")
                .put(IndexSettings.INDEX_TRANSLOG_FLUSH_THRESHOLD_SIZE_SETTING.getKey(), flushThreshold + "b")).build();
        indexSettings.updateIndexMetaData(indexMetaData);
        engine.onSettingsChanged();
        final int numOps = scaledRandomIntBetween(100, 10_000);
        for (int i = 0; i < numOps; i++) {
            final long localCheckPoint = engine.getLocalCheckpoint();
            final long seqno = randomLongBetween(Math.max(0, localCheckPoint), localCheckPoint + 5);
            final ParsedDocument doc = testParsedDocument(Long.toString(seqno), null, testDocumentWithTextField(), SOURCE, null);
            engine.index(replicaIndexForDoc(doc, 1L, seqno, false));
            if (rarely() && engine.getTranslog().shouldRollGeneration()) {
                engine.rollTranslogGeneration();
            }
            if (rarely() || engine.shouldPeriodicallyFlush()) {
                engine.flush();
                assertThat(engine.shouldPeriodicallyFlush(), equalTo(false));
            }
        }
    }

    public void testStressUpdateSameDocWhileGettingIt() throws IOException, InterruptedException {
        final int iters = randomIntBetween(1, 15);
        for (int i = 0; i < iters; i++) {
            // this is a reproduction of https://github.com/elastic/elasticsearch/issues/28714
            try (Store store = createStore(); InternalEngine engine = createEngine(store, createTempDir())) {
                final IndexSettings indexSettings = engine.config().getIndexSettings();
                final IndexMetaData indexMetaData = IndexMetaData.builder(indexSettings.getIndexMetaData())
                    .settings(Settings.builder().put(indexSettings.getSettings())
                        .put(IndexSettings.INDEX_GC_DELETES_SETTING.getKey(), TimeValue.timeValueMillis(1))).build();
                engine.engineConfig.getIndexSettings().updateIndexMetaData(indexMetaData);
                engine.onSettingsChanged();
                ParsedDocument document = testParsedDocument(Integer.toString(0), null, testDocumentWithTextField(), SOURCE, null);
                final Engine.Index doc = new Engine.Index(newUid(document), document, SequenceNumbers.UNASSIGNED_SEQ_NO, 0,
                    Versions.MATCH_ANY, VersionType.INTERNAL, Engine.Operation.Origin.PRIMARY, System.nanoTime(), 0, false);
                // first index an append only document and then delete it. such that we have it in the tombstones
                engine.index(doc);
                engine.delete(new Engine.Delete(doc.type(), doc.id(), doc.uid(), primaryTerm.get()));

                // now index more append only docs and refresh so we re-enabel the optimization for unsafe version map
                ParsedDocument document1 = testParsedDocument(Integer.toString(1), null, testDocumentWithTextField(), SOURCE, null);
                engine.index(new Engine.Index(newUid(document1), document1, SequenceNumbers.UNASSIGNED_SEQ_NO, 0,
                    Versions.MATCH_ANY, VersionType.INTERNAL, Engine.Operation.Origin.PRIMARY, System.nanoTime(), 0, false));
                engine.refresh("test");
                ParsedDocument document2 = testParsedDocument(Integer.toString(2), null, testDocumentWithTextField(), SOURCE, null);
                engine.index(new Engine.Index(newUid(document2), document2, SequenceNumbers.UNASSIGNED_SEQ_NO, 0,
                    Versions.MATCH_ANY, VersionType.INTERNAL, Engine.Operation.Origin.PRIMARY, System.nanoTime(), 0, false));
                engine.refresh("test");
                ParsedDocument document3 = testParsedDocument(Integer.toString(3), null, testDocumentWithTextField(), SOURCE, null);
                final Engine.Index doc3 = new Engine.Index(newUid(document3), document3, SequenceNumbers.UNASSIGNED_SEQ_NO, 0,
                    Versions.MATCH_ANY, VersionType.INTERNAL, Engine.Operation.Origin.PRIMARY, System.nanoTime(), 0, false);
                engine.index(doc3);
                engine.engineConfig.setEnableGcDeletes(true);
                // once we are here the version map is unsafe again and we need to do a refresh inside the get calls to ensure we
                // de-optimize. We also enabled GCDeletes which now causes pruning tombstones inside that refresh that is done internally
                // to ensure we de-optimize. One get call will purne and the other will try to lock the version map concurrently while
                // holding the lock that pruneTombstones needs and we have a deadlock
                CountDownLatch awaitStarted = new CountDownLatch(1);
                Thread thread = new Thread(() -> {
                    awaitStarted.countDown();
                    try (Engine.GetResult getResult = engine.get(new Engine.Get(true, false, doc3.type(), doc3.id(), doc3.uid()),
                        engine::acquireSearcher)) {
                        assertTrue(getResult.exists());
                    }
                });
                thread.start();
                awaitStarted.await();
                try (Engine.GetResult getResult = engine.get(new Engine.Get(true, false, doc.type(), doc.id(), doc.uid()),
                    engine::acquireSearcher)) {
                    assertFalse(getResult.exists());
                }
                thread.join();
            }
        }
    }

    public void testPruneOnlyDeletesAtMostLocalCheckpoint() throws Exception {
        final AtomicLong clock = new AtomicLong(0);
        threadPool = spy(threadPool);
        when(threadPool.relativeTimeInMillis()).thenAnswer(invocation -> clock.get());
        final long gcInterval = randomIntBetween(0, 10);
        final IndexSettings indexSettings = engine.config().getIndexSettings();
        final IndexMetaData indexMetaData = IndexMetaData.builder(indexSettings.getIndexMetaData())
            .settings(Settings.builder().put(indexSettings.getSettings())
                .put(IndexSettings.INDEX_GC_DELETES_SETTING.getKey(), TimeValue.timeValueMillis(gcInterval).getStringRep())).build();
        indexSettings.updateIndexMetaData(indexMetaData);
        try (Store store = createStore();
             InternalEngine engine = createEngine(store, createTempDir())) {
            engine.config().setEnableGcDeletes(false);
            for (int i = 0, docs = scaledRandomIntBetween(0, 10); i < docs; i++) {
                index(engine, i);
            }
            final long deleteBatch = between(10, 20);
            final long gapSeqNo = randomLongBetween(
                engine.getSeqNoStats(-1).getMaxSeqNo() + 1, engine.getSeqNoStats(-1).getMaxSeqNo() + deleteBatch);
            for (int i = 0; i < deleteBatch; i++) {
                final long seqno = generateNewSeqNo(engine);
                if (seqno != gapSeqNo) {
                    if (randomBoolean()) {
                        clock.incrementAndGet();
                    }
                    engine.delete(replicaDeleteForDoc(UUIDs.randomBase64UUID(), 1, seqno, threadPool.relativeTimeInMillis()));
                }
            }
            List<DeleteVersionValue> tombstones = new ArrayList<>(engine.getDeletedTombstones());
            engine.config().setEnableGcDeletes(true);
            // Prune tombstones whose seqno < gap_seqno and timestamp < clock-gcInterval.
            clock.set(randomLongBetween(gcInterval, deleteBatch + gcInterval));
            engine.refresh("test");
            tombstones.removeIf(v -> v.seqNo < gapSeqNo && v.time < clock.get() - gcInterval);
            assertThat(engine.getDeletedTombstones(), containsInAnyOrder(tombstones.toArray()));
            // Prune tombstones whose seqno at most the local checkpoint (eg. seqno < gap_seqno).
            clock.set(randomLongBetween(deleteBatch + gcInterval * 4/3, 100)); // Need a margin for gcInterval/4.
            engine.refresh("test");
            tombstones.removeIf(v -> v.seqNo < gapSeqNo);
            assertThat(engine.getDeletedTombstones(), containsInAnyOrder(tombstones.toArray()));
            // Fill the seqno gap - should prune all tombstones.
            clock.set(between(0, 100));
            if (randomBoolean()) {
                engine.index(replicaIndexForDoc(testParsedDocument("d", null, testDocumentWithTextField(), SOURCE, null), 1, gapSeqNo, false));
            } else {
                engine.delete(replicaDeleteForDoc(UUIDs.randomBase64UUID(), Versions.MATCH_ANY, gapSeqNo, threadPool.relativeTimeInMillis()));
            }
            clock.set(randomLongBetween(100 + gcInterval * 4/3, Long.MAX_VALUE)); // Need a margin for gcInterval/4.
            engine.refresh("test");
            assertThat(engine.getDeletedTombstones(), empty());
        }
    }

    public void testTrackMaxSeqNoOfNonAppendOnlyOperations() throws Exception {
        IOUtils.close(engine, store);
        store = createStore();
        final Path translogPath = createTempDir();
        final AtomicLong globalCheckpoint = new AtomicLong(SequenceNumbers.NO_OPS_PERFORMED);
        try (InternalEngine engine = createEngine(store, translogPath, globalCheckpoint::get)) {
            final CountDownLatch latch = new CountDownLatch(1);
            final Thread appendOnlyIndexer = new Thread(() -> {
                try {
                    latch.countDown();
                    final int numDocs = scaledRandomIntBetween(100, 1000);
                    for (int i = 0; i < numDocs; i++) {
                        ParsedDocument doc = testParsedDocument("append-only" + i, null, testDocumentWithTextField(), SOURCE, null);
                        if (randomBoolean()) {
                            engine.index(appendOnlyReplica(doc, randomBoolean(), 1, generateNewSeqNo(engine)));
                        } else {
                            engine.index(appendOnlyPrimary(doc, randomBoolean(), randomNonNegativeLong()));
                        }
                    }
                } catch (Exception ex) {
                    throw new RuntimeException("Failed to index", ex);
                }
            });
            appendOnlyIndexer.setName("append-only indexer");
            appendOnlyIndexer.start();
            latch.await();
            long maxSeqNoOfNonAppendOnly = SequenceNumbers.NO_OPS_PERFORMED;
            final int numOps = scaledRandomIntBetween(100, 1000);
            for (int i = 0; i < numOps; i++) {
                ParsedDocument parsedDocument = testParsedDocument(Integer.toString(i), null, testDocumentWithTextField(), SOURCE, null);
                if (randomBoolean()) { // On replica - update max_seqno for non-append-only operations
                    final long seqno = generateNewSeqNo(engine);
                    final Engine.Index doc = replicaIndexForDoc(parsedDocument, 1, seqno, randomBoolean());
                    if (randomBoolean()) {
                        engine.index(doc);
                    } else {
                        engine.delete(new Engine.Delete(doc.type(), doc.id(), doc.uid(), seqno, doc.primaryTerm(),
                            doc.version(), doc.versionType(), doc.origin(), threadPool.relativeTimeInMillis()));
                    }
                    maxSeqNoOfNonAppendOnly = seqno;
                } else { // On primary - do not update max_seqno for non-append-only operations
                    if (randomBoolean()) {
                        engine.index(indexForDoc(parsedDocument));
                    } else {
                        engine.delete(new Engine.Delete(parsedDocument.type(), parsedDocument.id(), newUid(parsedDocument.id()), primaryTerm.get()));
                    }
                }
            }
            appendOnlyIndexer.join(120_000);
            assertThat(engine.getMaxSeqNoOfNonAppendOnlyOperations(), equalTo(maxSeqNoOfNonAppendOnly));
            globalCheckpoint.set(engine.getLocalCheckpoint());
            engine.syncTranslog();
            engine.flush();
        }
        try (InternalEngine engine = createEngine(store, translogPath, globalCheckpoint::get)) {
            assertThat("max_seqno from non-append-only was not bootstrap from the safe commit",
                engine.getMaxSeqNoOfNonAppendOnlyOperations(), equalTo(globalCheckpoint.get()));
        }
    }

    public void testSkipOptimizeForExposedAppendOnlyOperations() throws Exception {
        long lookupTimes = 0L;
        final int initDocs = between(0, 10);
        for (int i = 0; i < initDocs; i++) {
            index(engine, i);
            lookupTimes++;
        }
        // doc1 is delayed and arrived after a non-append-only op.
        final long seqNoAppendOnly1 = generateNewSeqNo(engine);
        final long seqnoNormalOp = generateNewSeqNo(engine);
        if (randomBoolean()) {
            engine.index(replicaIndexForDoc(
                testParsedDocument("d", null, testDocumentWithTextField(), SOURCE, null), 1, seqnoNormalOp, false));
        } else {
            engine.delete(replicaDeleteForDoc("d", 1, seqnoNormalOp, randomNonNegativeLong()));
        }
        lookupTimes++;
        assertThat(engine.getNumVersionLookups(), equalTo(lookupTimes));
        assertThat(engine.getMaxSeqNoOfNonAppendOnlyOperations(), equalTo(seqnoNormalOp));

        // should not optimize for doc1 and process as a regular doc (eg. look up in version map)
        engine.index(appendOnlyReplica(testParsedDocument("append-only-1", null, testDocumentWithTextField(), SOURCE, null),
            false, randomNonNegativeLong(), seqNoAppendOnly1));
        lookupTimes++;
        assertThat(engine.getNumVersionLookups(), equalTo(lookupTimes));

        // optimize for other append-only 2 (its seqno > max_seqno of non-append-only) - do not look up in version map.
        engine.index(appendOnlyReplica(testParsedDocument("append-only-2", null, testDocumentWithTextField(), SOURCE, null),
            false, randomNonNegativeLong(), generateNewSeqNo(engine)));
        assertThat(engine.getNumVersionLookups(), equalTo(lookupTimes));
    }

    public void testTrimUnsafeCommits() throws Exception {
        final AtomicLong globalCheckpoint = new AtomicLong(SequenceNumbers.NO_OPS_PERFORMED);
        final int maxSeqNo = 40;
        final List<Long> seqNos = LongStream.rangeClosed(0, maxSeqNo).boxed().collect(Collectors.toList());
        Collections.shuffle(seqNos, random());
        try (Store store = createStore()) {
            EngineConfig config = config(defaultSettings, store, createTempDir(), newMergePolicy(), null, null, globalCheckpoint::get);
            final List<Long> commitMaxSeqNo = new ArrayList<>();
            final long minTranslogGen;
            try (InternalEngine engine = createEngine(config)) {
                for (int i = 0; i < seqNos.size(); i++) {
                    ParsedDocument doc = testParsedDocument(Long.toString(seqNos.get(i)), null, testDocument(), new BytesArray("{}"), null);
                    Engine.Index index = new Engine.Index(newUid(doc), doc, seqNos.get(i), 0,
                        1, null, REPLICA, System.nanoTime(), -1, false);
                    engine.index(index);
                    if (randomBoolean()) {
                        engine.flush();
                        final Long maxSeqNoInCommit = seqNos.subList(0, i + 1).stream().max(Long::compareTo).orElse(-1L);
                        commitMaxSeqNo.add(maxSeqNoInCommit);
                    }
                }
                globalCheckpoint.set(randomInt(maxSeqNo));
                engine.syncTranslog();
                minTranslogGen = engine.getTranslog().getMinFileGeneration();
            }

            store.trimUnsafeCommits(globalCheckpoint.get(), minTranslogGen,config.getIndexSettings().getIndexVersionCreated());
            long safeMaxSeqNo =
                commitMaxSeqNo.stream().filter(s -> s <= globalCheckpoint.get())
                    .reduce((s1, s2) -> s2) // get the last one.
                    .orElse(SequenceNumbers.NO_OPS_PERFORMED);
            final List<IndexCommit> commits = DirectoryReader.listCommits(store.directory());
            assertThat(commits, hasSize(1));
            assertThat(commits.get(0).getUserData().get(SequenceNumbers.MAX_SEQ_NO), equalTo(Long.toString(safeMaxSeqNo)));
            try (IndexReader reader = DirectoryReader.open(commits.get(0))) {
                for (LeafReaderContext context: reader.leaves()) {
                    final NumericDocValues values = context.reader().getNumericDocValues(SeqNoFieldMapper.NAME);
                    if (values != null) {
                        for (int docID = 0; docID < context.reader().maxDoc(); docID++) {
                            if (values.advanceExact(docID) == false) {
                                throw new AssertionError("Document does not have a seq number: " + docID);
                            }
                            assertThat(values.longValue(), lessThanOrEqualTo(globalCheckpoint.get()));
                        }
                    }
                }
            }
        }
    }

    public void testLuceneHistoryOnPrimary() throws Exception {
        final List<Engine.Operation> operations = generateSingleDocHistory(false,
            randomFrom(VersionType.INTERNAL, VersionType.EXTERNAL), 2, 10, 300, "1");
        assertOperationHistoryInLucene(operations);
    }

    public void testLuceneHistoryOnReplica() throws Exception {
        final List<Engine.Operation> operations = generateSingleDocHistory(true,
            randomFrom(VersionType.INTERNAL, VersionType.EXTERNAL), 2, 10, 300, "2");
        Randomness.shuffle(operations);
        assertOperationHistoryInLucene(operations);
    }

    private void assertOperationHistoryInLucene(List<Engine.Operation> operations) throws IOException {
        final MergePolicy keepSoftDeleteDocsMP = new SoftDeletesRetentionMergePolicy(
            Lucene.SOFT_DELETES_FIELD, () -> new MatchAllDocsQuery(), engine.config().getMergePolicy());
        Settings.Builder settings = Settings.builder()
            .put(defaultSettings.getSettings())
            .put(IndexSettings.INDEX_SOFT_DELETES_SETTING.getKey(), true)
            .put(IndexSettings.INDEX_SOFT_DELETES_RETENTION_OPERATIONS_SETTING.getKey(), randomLongBetween(0, 10));
        final IndexMetaData indexMetaData = IndexMetaData.builder(defaultSettings.getIndexMetaData()).settings(settings).build();
        final IndexSettings indexSettings = IndexSettingsModule.newIndexSettings(indexMetaData);
        Set<Long> expectedSeqNos = new HashSet<>();
        try (Store store = createStore();
             Engine engine = createEngine(config(indexSettings, store, createTempDir(), keepSoftDeleteDocsMP, null))) {
            for (Engine.Operation op : operations) {
                if (op instanceof Engine.Index) {
                    Engine.IndexResult indexResult = engine.index((Engine.Index) op);
                    assertThat(indexResult.getFailure(), nullValue());
                    expectedSeqNos.add(indexResult.getSeqNo());
                } else {
                    Engine.DeleteResult deleteResult = engine.delete((Engine.Delete) op);
                    assertThat(deleteResult.getFailure(), nullValue());
                    expectedSeqNos.add(deleteResult.getSeqNo());
                }
                if (rarely()) {
                    engine.refresh("test");
                }
                if (rarely()) {
                    engine.flush();
                }
                if (rarely()) {
                    engine.forceMerge(true);
                }
            }
            MapperService mapperService = createMapperService("test");
            List<Translog.Operation> actualOps = readAllOperationsInLucene(engine, mapperService);
            assertThat(actualOps.stream().map(o -> o.seqNo()).collect(Collectors.toList()), containsInAnyOrder(expectedSeqNos.toArray()));
            assertConsistentHistoryBetweenTranslogAndLuceneIndex(engine, mapperService);
        }
    }

    public void testKeepMinRetainedSeqNoByMergePolicy() throws IOException {
        IOUtils.close(engine, store);
        Settings.Builder settings = Settings.builder()
            .put(defaultSettings.getSettings())
            .put(IndexSettings.INDEX_SOFT_DELETES_SETTING.getKey(), true)
            .put(IndexSettings.INDEX_SOFT_DELETES_RETENTION_OPERATIONS_SETTING.getKey(), randomLongBetween(0, 10));
        final IndexMetaData indexMetaData = IndexMetaData.builder(defaultSettings.getIndexMetaData()).settings(settings).build();
        final IndexSettings indexSettings = IndexSettingsModule.newIndexSettings(indexMetaData);
        final AtomicLong globalCheckpoint = new AtomicLong(SequenceNumbers.NO_OPS_PERFORMED);
        final List<Engine.Operation> operations = generateSingleDocHistory(true,
            randomFrom(VersionType.INTERNAL, VersionType.EXTERNAL), 2, 10, 300, "2");
        Randomness.shuffle(operations);
        Set<Long> existingSeqNos = new HashSet<>();
        store = createStore();
        engine = createEngine(config(indexSettings, store, createTempDir(), newMergePolicy(), null, null, globalCheckpoint::get));
        assertThat(engine.getMinRetainedSeqNo(), equalTo(0L));
        long lastMinRetainedSeqNo = engine.getMinRetainedSeqNo();
        for (Engine.Operation op : operations) {
            final Engine.Result result;
            if (op instanceof Engine.Index) {
                result = engine.index((Engine.Index) op);
            } else {
                result = engine.delete((Engine.Delete) op);
            }
            existingSeqNos.add(result.getSeqNo());
            if (randomBoolean()) {
                globalCheckpoint.set(randomLongBetween(globalCheckpoint.get(), engine.getLocalCheckpointTracker().getCheckpoint()));
            }
            if (rarely()) {
                settings.put(IndexSettings.INDEX_SOFT_DELETES_RETENTION_OPERATIONS_SETTING.getKey(), randomLongBetween(0, 10));
                indexSettings.updateIndexMetaData(IndexMetaData.builder(defaultSettings.getIndexMetaData()).settings(settings).build());
                engine.onSettingsChanged();
            }
            if (rarely()) {
                engine.refresh("test");
            }
            if (rarely()) {
                engine.flush(true, true);
                assertThat(Long.parseLong(engine.getLastCommittedSegmentInfos().userData.get(Engine.MIN_RETAINED_SEQNO)),
                    equalTo(engine.getMinRetainedSeqNo()));
            }
            if (rarely()) {
                engine.forceMerge(randomBoolean());
            }
            try (Closeable ignored = engine.acquireRetentionLockForPeerRecovery()) {
                long minRetainSeqNos = engine.getMinRetainedSeqNo();
                assertThat(minRetainSeqNos, lessThanOrEqualTo(globalCheckpoint.get() + 1));
                Long[] expectedOps = existingSeqNos.stream().filter(seqno -> seqno >= minRetainSeqNos).toArray(Long[]::new);
                Set<Long> actualOps = readAllOperationsInLucene(engine, createMapperService("test")).stream()
                    .map(Translog.Operation::seqNo).collect(Collectors.toSet());
                assertThat(actualOps, containsInAnyOrder(expectedOps));
            }
            try (Engine.IndexCommitRef commitRef = engine.acquireSafeIndexCommit()) {
                IndexCommit safeCommit = commitRef.getIndexCommit();
                if (safeCommit.getUserData().containsKey(Engine.MIN_RETAINED_SEQNO)) {
                    lastMinRetainedSeqNo = Long.parseLong(safeCommit.getUserData().get(Engine.MIN_RETAINED_SEQNO));
                }
            }
        }
        if (randomBoolean()) {
            engine.close();
        } else {
            engine.flushAndClose();
        }
        trimUnsafeCommits(engine.config());
        try (InternalEngine recoveringEngine = new InternalEngine(engine.config())) {
            assertThat(recoveringEngine.getMinRetainedSeqNo(), equalTo(lastMinRetainedSeqNo));
        }
    }

    public void testLastRefreshCheckpoint() throws Exception {
        AtomicBoolean done = new AtomicBoolean();
        Thread[] refreshThreads = new Thread[between(1, 8)];
        CountDownLatch latch = new CountDownLatch(refreshThreads.length);
        for (int i = 0; i < refreshThreads.length; i++) {
            latch.countDown();
            refreshThreads[i] = new Thread(() -> {
                while (done.get() == false) {
                    long checkPointBeforeRefresh = engine.getLocalCheckpoint();
                    engine.refresh("test", randomFrom(Engine.SearcherScope.values()));
                    assertThat(engine.lastRefreshedCheckpoint(), greaterThanOrEqualTo(checkPointBeforeRefresh));
                }
            });
            refreshThreads[i].start();
        }
        latch.await();
        List<Engine.Operation> ops = generateSingleDocHistory(true, VersionType.EXTERNAL, 1, 10, 1000, "1");
        concurrentlyApplyOps(ops, engine);
        done.set(true);
        for (Thread thread : refreshThreads) {
            thread.join();
        }
        engine.refresh("test");
        assertThat(engine.lastRefreshedCheckpoint(), equalTo(engine.getLocalCheckpoint()));
    }

    private static void trimUnsafeCommits(EngineConfig config) throws IOException {
        final Store store = config.getStore();
        final TranslogConfig translogConfig = config.getTranslogConfig();
        final String translogUUID = store.readLastCommittedSegmentsInfo().getUserData().get(Translog.TRANSLOG_UUID_KEY);
        final long globalCheckpoint = Translog.readGlobalCheckpoint(translogConfig.getTranslogPath(), translogUUID);
        final long minRetainedTranslogGen = Translog.readMinTranslogGeneration(translogConfig.getTranslogPath(), translogUUID);
        store.trimUnsafeCommits(globalCheckpoint, minRetainedTranslogGen, config.getIndexSettings().getIndexVersionCreated());
    }

    void assertLuceneOperations(InternalEngine engine, long expectedAppends, long expectedUpdates, long expectedDeletes) {
        String message = "Lucene operations mismatched;" +
            " appends [actual:" + engine.getNumDocAppends() + ", expected:" + expectedAppends + "]," +
            " updates [actual:" + engine.getNumDocUpdates() + ", expected:" + expectedUpdates + "]," +
            " deletes [actual:" + engine.getNumDocDeletes() + ", expected:" + expectedDeletes + "]";
        assertThat(message, engine.getNumDocAppends(), equalTo(expectedAppends));
        assertThat(message, engine.getNumDocUpdates(), equalTo(expectedUpdates));
        assertThat(message, engine.getNumDocDeletes(), equalTo(expectedDeletes));
    }
}<|MERGE_RESOLUTION|>--- conflicted
+++ resolved
@@ -19,42 +19,9 @@
 
 package org.elasticsearch.index.engine;
 
-import java.io.Closeable;
-import java.io.IOException;
-import java.io.UncheckedIOException;
-import java.nio.charset.Charset;
-import java.nio.file.Files;
-import java.nio.file.Path;
-import java.util.ArrayList;
-import java.util.Arrays;
-import java.util.Base64;
-import java.util.Collections;
-import java.util.Comparator;
-import java.util.HashSet;
-import java.util.Iterator;
-import java.util.LinkedHashMap;
-import java.util.List;
-import java.util.Map;
-import java.util.Queue;
-import java.util.Set;
-import java.util.concurrent.BrokenBarrierException;
-import java.util.concurrent.CountDownLatch;
-import java.util.concurrent.CyclicBarrier;
-import java.util.concurrent.TimeUnit;
-import java.util.concurrent.atomic.AtomicBoolean;
-import java.util.concurrent.atomic.AtomicInteger;
-import java.util.concurrent.atomic.AtomicLong;
-import java.util.concurrent.atomic.AtomicReference;
-import java.util.function.BiFunction;
-import java.util.function.Function;
-import java.util.function.LongSupplier;
-import java.util.function.Supplier;
-import java.util.function.ToLongBiFunction;
-import java.util.stream.Collectors;
-import java.util.stream.LongStream;
-
 import com.carrotsearch.hppc.cursors.ObjectObjectCursor;
 import com.carrotsearch.randomizedtesting.generators.RandomNumbers;
+
 import org.apache.logging.log4j.Level;
 import org.apache.logging.log4j.LogManager;
 import org.apache.logging.log4j.Logger;
@@ -161,6 +128,40 @@
 import org.hamcrest.MatcherAssert;
 import org.hamcrest.Matchers;
 
+import java.io.Closeable;
+import java.io.IOException;
+import java.io.UncheckedIOException;
+import java.nio.charset.Charset;
+import java.nio.file.Files;
+import java.nio.file.Path;
+import java.util.ArrayList;
+import java.util.Arrays;
+import java.util.Base64;
+import java.util.Collections;
+import java.util.Comparator;
+import java.util.HashSet;
+import java.util.Iterator;
+import java.util.LinkedHashMap;
+import java.util.List;
+import java.util.Map;
+import java.util.Queue;
+import java.util.Set;
+import java.util.concurrent.BrokenBarrierException;
+import java.util.concurrent.CountDownLatch;
+import java.util.concurrent.CyclicBarrier;
+import java.util.concurrent.TimeUnit;
+import java.util.concurrent.atomic.AtomicBoolean;
+import java.util.concurrent.atomic.AtomicInteger;
+import java.util.concurrent.atomic.AtomicLong;
+import java.util.concurrent.atomic.AtomicReference;
+import java.util.function.BiFunction;
+import java.util.function.Function;
+import java.util.function.LongSupplier;
+import java.util.function.Supplier;
+import java.util.function.ToLongBiFunction;
+import java.util.stream.Collectors;
+import java.util.stream.LongStream;
+
 import static java.util.Collections.emptyMap;
 import static java.util.Collections.shuffle;
 import static org.elasticsearch.index.engine.Engine.Operation.Origin.LOCAL_TRANSLOG_RECOVERY;
@@ -2837,17 +2838,8 @@
                 new CodecService(null, logger), config.getEventListener(), IndexSearcher.getDefaultQueryCache(),
                 IndexSearcher.getDefaultQueryCachingPolicy(), translogConfig, TimeValue.timeValueMinutes(5),
                 config.getExternalRefreshListener(), config.getInternalRefreshListener(), null, config.getTranslogRecoveryRunner(),
-<<<<<<< HEAD
-                new NoneCircuitBreakerService(), () -> SequenceNumbers.UNASSIGNED_SEQ_NO, primaryTerm::get);
+                new NoneCircuitBreakerService(), () -> SequenceNumbers.UNASSIGNED_SEQ_NO, primaryTerm::get, tombstoneDocSupplier());
         expectThrows(EngineCreationFailureException.class, () -> new InternalEngine(brokenConfig));
-=======
-                new NoneCircuitBreakerService(), () -> SequenceNumbers.UNASSIGNED_SEQ_NO, primaryTerm::get, tombstoneDocSupplier());
-        try {
-            InternalEngine internalEngine = new InternalEngine(brokenConfig);
-            fail("translog belongs to a different engine");
-        } catch (EngineCreationFailureException ex) {
-        }
->>>>>>> 2fa75b44
 
         engine = createEngine(store, primaryTranslogDir); // and recover again!
         assertVisibleCount(engine, numDocs, false);
