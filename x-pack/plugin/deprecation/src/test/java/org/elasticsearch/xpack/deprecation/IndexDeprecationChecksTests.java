--- conflicted
+++ resolved
@@ -12,15 +12,18 @@
 import org.elasticsearch.index.IndexModule;
 import org.elasticsearch.index.IndexSettings;
 import org.elasticsearch.index.IndexVersion;
+import org.elasticsearch.index.IndexVersions;
 import org.elasticsearch.index.engine.frozen.FrozenEngine;
 import org.elasticsearch.test.ESTestCase;
 import org.elasticsearch.xpack.core.deprecation.DeprecationIssue;
 
+import java.io.IOException;
 import java.util.List;
 
 import static java.util.Collections.singletonList;
 import static org.elasticsearch.xpack.deprecation.DeprecationChecks.INDEX_SETTINGS_CHECKS;
 import static org.hamcrest.Matchers.empty;
+import static org.hamcrest.Matchers.hasItem;
 import static org.hamcrest.collection.IsIterableContainingInOrder.contains;
 
 public class IndexDeprecationChecksTests extends ESTestCase {
@@ -146,8 +149,6 @@
         );
     }
 
-<<<<<<< HEAD
-=======
     public void testCamelCaseDeprecation() throws IOException {
         String simpleMapping = "{\n\"_doc\": {"
             + "\"properties\" : {\n"
@@ -177,5 +178,4 @@
         List<DeprecationIssue> issues = DeprecationChecks.filterChecks(INDEX_SETTINGS_CHECKS, c -> c.apply(simpleIndex));
         assertThat(issues, hasItem(expected));
     }
->>>>>>> 6fb15923
 }