/*
 * Copyright Elasticsearch B.V. and/or licensed to Elasticsearch B.V. under one
 * or more contributor license agreements. Licensed under the Elastic License
 * 2.0 and the Server Side Public License, v 1; you may not use this file except
 * in compliance with, at your election, the Elastic License 2.0 or the Server
 * Side Public License, v 1.
 */

package org.elasticsearch.analysis.common;

import org.apache.lucene.analysis.Analyzer;
import org.apache.lucene.analysis.TokenStream;
import org.apache.lucene.analysis.core.KeywordTokenizer;
import org.apache.lucene.analysis.tokenattributes.CharTermAttribute;
import org.apache.lucene.tests.analysis.BaseTokenStreamTestCase;
import org.elasticsearch.cluster.metadata.IndexMetadata;
import org.elasticsearch.common.CheckedBiConsumer;
import org.elasticsearch.common.settings.Settings;
import org.elasticsearch.env.Environment;
import org.elasticsearch.index.IndexSettings;
import org.elasticsearch.index.IndexVersion;
import org.elasticsearch.index.IndexVersions;
import org.elasticsearch.index.analysis.IndexAnalyzers;
import org.elasticsearch.index.analysis.PreConfiguredTokenFilter;
import org.elasticsearch.index.analysis.TokenFilterFactory;
import org.elasticsearch.index.analysis.TokenizerFactory;
import org.elasticsearch.test.ESTestCase;
import org.elasticsearch.test.IndexSettingsModule;
import org.elasticsearch.test.index.IndexVersionUtils;
import org.hamcrest.MatcherAssert;

import java.io.IOException;
import java.io.InputStream;
import java.nio.file.Files;
import java.nio.file.Path;
import java.util.Arrays;
import java.util.Collections;
import java.util.HashSet;
import java.util.Set;
import java.util.function.BiConsumer;

import static org.hamcrest.Matchers.containsString;
import static org.hamcrest.Matchers.equalTo;
import static org.hamcrest.Matchers.instanceOf;
import static org.hamcrest.Matchers.startsWith;

public class SynonymsAnalysisTests extends ESTestCase {
    private IndexAnalyzers indexAnalyzers;

    public void testSynonymsAnalysis() throws IOException {
        InputStream synonyms = getClass().getResourceAsStream("synonyms.txt");
        InputStream synonymsWordnet = getClass().getResourceAsStream("synonyms_wordnet.txt");
        Path home = createTempDir();
        Path config = home.resolve("config");
        Files.createDirectory(config);
        Files.copy(synonyms, config.resolve("synonyms.txt"));
        Files.copy(synonymsWordnet, config.resolve("synonyms_wordnet.txt"));

        String json = "/org/elasticsearch/analysis/common/synonyms.json";
        Settings settings = Settings.builder()
            .loadFromStream(json, getClass().getResourceAsStream(json), false)
            .put(Environment.PATH_HOME_SETTING.getKey(), home)
            .put(IndexMetadata.SETTING_VERSION_CREATED, IndexVersion.current())
            .build();

        IndexSettings idxSettings = IndexSettingsModule.newIndexSettings("index", settings);
        indexAnalyzers = createTestAnalysis(idxSettings, settings, new CommonAnalysisPlugin()).indexAnalyzers;

        match("synonymAnalyzer", "kimchy is the dude abides", "shay is the elasticsearch man!");
        match("synonymAnalyzer_file", "kimchy is the dude abides", "shay is the elasticsearch man!");
        match("synonymAnalyzerWordnet", "abstain", "abstain refrain desist");
        match("synonymAnalyzerWordnet_file", "abstain", "abstain refrain desist");
        match("synonymAnalyzerWithsettings", "kimchy", "sha hay");
        match("synonymAnalyzerWithStopAfterSynonym", "kimchy is the dude abides , stop", "shay is the elasticsearch man! ,");
        match("synonymAnalyzerWithStopBeforeSynonym", "kimchy is the dude abides , stop", "shay is the elasticsearch man! ,");
        match("synonymAnalyzerWithStopSynonymAfterSynonym", "kimchy is the dude abides", "shay is the man!");
        match("synonymAnalyzerExpand", "kimchy is the dude abides", "kimchy shay is the dude elasticsearch abides man!");
        match("synonymAnalyzerExpandWithStopAfterSynonym", "kimchy is the dude abides", "shay is the dude abides man!");

    }

    public void testSynonymWordDeleteByAnalyzer() throws IOException {
        Settings.Builder settingsBuilder = Settings.builder()
            .put(IndexMetadata.SETTING_VERSION_CREATED, IndexVersion.current())
            .put("path.home", createTempDir().toString())
            .put("index.analysis.filter.my_synonym.type", "synonym")
            .putList("index.analysis.filter.my_synonym.synonyms", "kimchy => shay", "dude => elasticsearch", "abides => man!")
            .put("index.analysis.filter.stop_within_synonym.type", "stop")
            .putList("index.analysis.filter.stop_within_synonym.stopwords", "kimchy", "elasticsearch")
            .put("index.analysis.analyzer.synonymAnalyzerWithStopSynonymBeforeSynonym.tokenizer", "whitespace")
            .putList("index.analysis.analyzer.synonymAnalyzerWithStopSynonymBeforeSynonym.filter", "stop_within_synonym", "my_synonym");

        CheckedBiConsumer<IndexVersion, Boolean, IOException> assertIsLenient = (iv, updateable) -> {
            Settings settings = settingsBuilder.put(IndexMetadata.SETTING_VERSION_CREATED, iv)
                .put("index.analysis.filter.my_synonym.updateable", updateable)
                .build();
            IndexSettings idxSettings = IndexSettingsModule.newIndexSettings("index", settings);
            indexAnalyzers = createTestAnalysis(idxSettings, settings, new CommonAnalysisPlugin()).indexAnalyzers;
            match("synonymAnalyzerWithStopSynonymBeforeSynonym", "kimchy is the dude abides", "is the dude man!");
        };

        BiConsumer<IndexVersion, Boolean> assertIsNotLenient = (iv, updateable) -> {
            Settings settings = settingsBuilder.put(IndexMetadata.SETTING_VERSION_CREATED, iv)
                .put("index.analysis.filter.my_synonym.updateable", updateable)
                .build();
            try {
                IndexSettings idxSettings = IndexSettingsModule.newIndexSettings("index", settings);
                indexAnalyzers = createTestAnalysis(idxSettings, settings, new CommonAnalysisPlugin()).indexAnalyzers;
                fail("fail! due to synonym word deleted by analyzer");
            } catch (Exception e) {
                assertThat(e, instanceOf(IllegalArgumentException.class));
                assertThat(e.getMessage(), startsWith("failed to build synonyms"));
                assertThat(e.getMessage(), containsString("['my_synonym' analyzer settings]"));
            }
        };

        // Test with an index version where lenient should always be false by default
        IndexVersion randomNonLenientIndexVersion = IndexVersionUtils.randomVersionBetween(
            random(),
            IndexVersions.MINIMUM_COMPATIBLE,
            IndexVersions.INDEX_SORTING_ON_NESTED
        );
        assertIsNotLenient.accept(randomNonLenientIndexVersion, false);
        assertIsNotLenient.accept(randomNonLenientIndexVersion, true);

        // Test with an index version where the default lenient value is based on updateable
        IndexVersion randomLenientIndexVersion = IndexVersionUtils.randomVersionBetween(
            random(),
            IndexVersions.LENIENT_UPDATEABLE_SYNONYMS,
            IndexVersion.current()
        );
        assertIsNotLenient.accept(randomLenientIndexVersion, false);
        assertIsLenient.accept(randomLenientIndexVersion, true);
    }

    public void testSynonymWordDeleteByAnalyzerFromFile() throws IOException {
        InputStream synonyms = getClass().getResourceAsStream("synonyms.txt");
        Path home = createTempDir();
        Path config = home.resolve("config");
        Files.createDirectory(config);
        Files.copy(synonyms, config.resolve("synonyms.txt"));

        Settings.Builder settingsBuilder = Settings.builder()
            .put(IndexMetadata.SETTING_VERSION_CREATED, IndexVersion.current())
            .put("path.home", home)
            .put("index.analysis.filter.my_synonym.type", "synonym")
            .put("index.analysis.filter.my_synonym.synonyms_path", "synonyms.txt")
            .put("index.analysis.filter.stop_within_synonym.type", "stop")
            .putList("index.analysis.filter.stop_within_synonym.stopwords", "kimchy", "elasticsearch")
            .put("index.analysis.analyzer.synonymAnalyzerWithStopSynonymBeforeSynonym.tokenizer", "whitespace")
            .putList("index.analysis.analyzer.synonymAnalyzerWithStopSynonymBeforeSynonym.filter", "stop_within_synonym", "my_synonym");

        CheckedBiConsumer<IndexVersion, Boolean, IOException> assertIsLenient = (iv, updateable) -> {
            Settings settings = settingsBuilder.put(IndexMetadata.SETTING_VERSION_CREATED, iv)
                .put("index.analysis.filter.my_synonym.updateable", updateable)
                .build();
            IndexSettings idxSettings = IndexSettingsModule.newIndexSettings("index", settings);
            indexAnalyzers = createTestAnalysis(idxSettings, settings, new CommonAnalysisPlugin()).indexAnalyzers;
            match("synonymAnalyzerWithStopSynonymBeforeSynonym", "kimchy is the dude abides", "is the dude man!");
        };

        BiConsumer<IndexVersion, Boolean> assertIsNotLenient = (iv, updateable) -> {
            Settings settings = settingsBuilder.put(IndexMetadata.SETTING_VERSION_CREATED, iv)
                .put("index.analysis.filter.my_synonym.updateable", updateable)
                .build();
            try {
                IndexSettings idxSettings = IndexSettingsModule.newIndexSettings("index", settings);
                indexAnalyzers = createTestAnalysis(idxSettings, settings, new CommonAnalysisPlugin()).indexAnalyzers;
                fail("fail! due to synonym word deleted by analyzer");
            } catch (Exception e) {
                assertThat(e, instanceOf(IllegalArgumentException.class));
                assertThat(e.getMessage(), equalTo("failed to build synonyms from [synonyms.txt]"));
            }
        };

        // Test with an index version where lenient should always be false by default
        IndexVersion randomNonLenientIndexVersion = IndexVersionUtils.randomVersionBetween(
            random(),
            IndexVersions.MINIMUM_COMPATIBLE,
            IndexVersions.INDEX_SORTING_ON_NESTED
        );
        assertIsNotLenient.accept(randomNonLenientIndexVersion, false);
        assertIsNotLenient.accept(randomNonLenientIndexVersion, true);

        // Test with an index version where the default lenient value is based on updateable
        IndexVersion randomLenientIndexVersion = IndexVersionUtils.randomVersionBetween(
            random(),
            IndexVersions.LENIENT_UPDATEABLE_SYNONYMS,
            IndexVersion.current()
        );
        assertIsNotLenient.accept(randomLenientIndexVersion, false);
        assertIsLenient.accept(randomLenientIndexVersion, true);
    }

    public void testExpandSynonymWordDeleteByAnalyzer() throws IOException {
        Settings.Builder settingsBuilder = Settings.builder()
            .put(IndexMetadata.SETTING_VERSION_CREATED, IndexVersion.current())
            .put("path.home", createTempDir().toString())
            .put("index.analysis.filter.synonym_expand.type", "synonym")
            .putList("index.analysis.filter.synonym_expand.synonyms", "kimchy, shay", "dude, elasticsearch", "abides, man!")
            .put("index.analysis.filter.stop_within_synonym.type", "stop")
            .putList("index.analysis.filter.stop_within_synonym.stopwords", "kimchy", "elasticsearch")
            .put("index.analysis.analyzer.synonymAnalyzerExpandWithStopBeforeSynonym.tokenizer", "whitespace")
            .putList("index.analysis.analyzer.synonymAnalyzerExpandWithStopBeforeSynonym.filter", "stop_within_synonym", "synonym_expand");

        CheckedBiConsumer<IndexVersion, Boolean, IOException> assertIsLenient = (iv, updateable) -> {
            Settings settings = settingsBuilder.put(IndexMetadata.SETTING_VERSION_CREATED, iv)
                .put("index.analysis.filter.synonym_expand.updateable", updateable)
                .build();
            IndexSettings idxSettings = IndexSettingsModule.newIndexSettings("index", settings);
            indexAnalyzers = createTestAnalysis(idxSettings, settings, new CommonAnalysisPlugin()).indexAnalyzers;
            match("synonymAnalyzerExpandWithStopBeforeSynonym", "kimchy is the dude abides", "is the dude abides man!");
        };

        BiConsumer<IndexVersion, Boolean> assertIsNotLenient = (iv, updateable) -> {
            Settings settings = settingsBuilder.put(IndexMetadata.SETTING_VERSION_CREATED, iv)
                .put("index.analysis.filter.synonym_expand.updateable", updateable)
                .build();
            try {
                IndexSettings idxSettings = IndexSettingsModule.newIndexSettings("index", settings);
                indexAnalyzers = createTestAnalysis(idxSettings, settings, new CommonAnalysisPlugin()).indexAnalyzers;
                fail("fail! due to synonym word deleted by analyzer");
            } catch (Exception e) {
                assertThat(e, instanceOf(IllegalArgumentException.class));
                assertThat(e.getMessage(), startsWith("failed to build synonyms"));
                assertThat(e.getMessage(), containsString("['synonym_expand' analyzer settings]"));
            }
        };

        // Test with an index version where lenient should always be false by default
        IndexVersion randomNonLenientIndexVersion = IndexVersionUtils.randomVersionBetween(
            random(),
            IndexVersions.MINIMUM_COMPATIBLE,
            IndexVersions.INDEX_SORTING_ON_NESTED
        );
        assertIsNotLenient.accept(randomNonLenientIndexVersion, false);
        assertIsNotLenient.accept(randomNonLenientIndexVersion, true);

        // Test with an index version where the default lenient value is based on updateable
        IndexVersion randomLenientIndexVersion = IndexVersionUtils.randomVersionBetween(
            random(),
            IndexVersions.LENIENT_UPDATEABLE_SYNONYMS,
            IndexVersion.current()
        );
        assertIsNotLenient.accept(randomLenientIndexVersion, false);
        assertIsLenient.accept(randomLenientIndexVersion, true);
    }

    public void testSynonymsWrappedByMultiplexer() throws IOException {
        Settings settings = Settings.builder()
            .put(IndexMetadata.SETTING_VERSION_CREATED, IndexVersion.current())
            .put("path.home", createTempDir().toString())
            .put("index.analysis.filter.synonyms.type", "synonym")
            .putList("index.analysis.filter.synonyms.synonyms", "programmer, developer")
            .put("index.analysis.filter.my_english.type", "stemmer")
            .put("index.analysis.filter.my_english.language", "porter2")
            .put("index.analysis.filter.stem_repeat.type", "multiplexer")
            .putList("index.analysis.filter.stem_repeat.filters", "my_english, synonyms")
            .put("index.analysis.analyzer.synonymAnalyzer.tokenizer", "standard")
            .putList("index.analysis.analyzer.synonymAnalyzer.filter", "lowercase", "stem_repeat")
            .build();
        IndexSettings idxSettings = IndexSettingsModule.newIndexSettings("index", settings);
        indexAnalyzers = createTestAnalysis(idxSettings, settings, new CommonAnalysisPlugin()).indexAnalyzers;

        BaseTokenStreamTestCase.assertAnalyzesTo(
            indexAnalyzers.get("synonymAnalyzer"),
            "Some developers are odd",
            new String[] { "some", "developers", "develop", "programm", "are", "odd" },
            new int[] { 1, 1, 0, 0, 1, 1 }
        );
    }

    public void testAsciiFoldingFilterForSynonyms() throws IOException {
        Settings settings = Settings.builder()
            .put(IndexMetadata.SETTING_VERSION_CREATED, IndexVersion.current())
            .put("path.home", createTempDir().toString())
            .put("index.analysis.filter.synonyms.type", "synonym")
            .putList("index.analysis.filter.synonyms.synonyms", "hoj, height")
            .put("index.analysis.analyzer.synonymAnalyzer.tokenizer", "standard")
            .putList("index.analysis.analyzer.synonymAnalyzer.filter", "lowercase", "asciifolding", "synonyms")
            .build();
        IndexSettings idxSettings = IndexSettingsModule.newIndexSettings("index", settings);
        indexAnalyzers = createTestAnalysis(idxSettings, settings, new CommonAnalysisPlugin()).indexAnalyzers;

        BaseTokenStreamTestCase.assertAnalyzesTo(
            indexAnalyzers.get("synonymAnalyzer"),
            "høj",
            new String[] { "hoj", "height" },
            new int[] { 1, 0 }
        );
    }

    public void testPreconfigured() throws IOException {
        Settings settings = Settings.builder()
            .put(IndexMetadata.SETTING_VERSION_CREATED, IndexVersion.current())
            .put("path.home", createTempDir().toString())
            .put("index.analysis.filter.synonyms.type", "synonym")
            .putList("index.analysis.filter.synonyms.synonyms", "würst, sausage")
            .put("index.analysis.analyzer.my_analyzer.tokenizer", "standard")
            .putList("index.analysis.analyzer.my_analyzer.filter", "lowercase", "asciifolding", "synonyms")
            .build();
        IndexSettings idxSettings = IndexSettingsModule.newIndexSettings("index", settings);
        indexAnalyzers = createTestAnalysis(idxSettings, settings, new CommonAnalysisPlugin()).indexAnalyzers;

        BaseTokenStreamTestCase.assertAnalyzesTo(
            indexAnalyzers.get("my_analyzer"),
            "würst",
            new String[] { "wurst", "sausage" },
            new int[] { 1, 0 }
        );
    }

    public void testChainedSynonymFilters() throws IOException {
        Settings settings = Settings.builder()
            .put(IndexMetadata.SETTING_VERSION_CREATED, IndexVersion.current())
            .put("path.home", createTempDir().toString())
            .put("index.analysis.filter.synonyms1.type", "synonym")
            .putList("index.analysis.filter.synonyms1.synonyms", "term1, term2")
            .put("index.analysis.filter.synonyms2.type", "synonym")
            .putList("index.analysis.filter.synonyms2.synonyms", "term1, term3")
            .put("index.analysis.analyzer.syn.tokenizer", "standard")
            .putList("index.analysis.analyzer.syn.filter", "lowercase", "synonyms1", "synonyms2")
            .build();
        IndexSettings idxSettings = IndexSettingsModule.newIndexSettings("index", settings);
        indexAnalyzers = createTestAnalysis(idxSettings, settings, new CommonAnalysisPlugin()).indexAnalyzers;

        BaseTokenStreamTestCase.assertAnalyzesTo(
            indexAnalyzers.get("syn"),
            "term1",
            new String[] { "term1", "term3", "term2" },
            new int[] { 1, 0, 0 }
        );
    }

    public void testShingleFilters() {

        Settings settings = Settings.builder()
            .put(
                IndexMetadata.SETTING_VERSION_CREATED,
<<<<<<< HEAD
                IndexVersionUtils.randomVersionBetween(random(), IndexVersions.V_8_0_0, IndexVersion.current())
=======
                IndexVersionUtils.randomVersionBetween(random(), IndexVersions.MINIMUM_COMPATIBLE, IndexVersion.current())
>>>>>>> 6fb15923
            )
            .put("path.home", createTempDir().toString())
            .put("index.analysis.filter.synonyms.type", "synonym")
            .putList("index.analysis.filter.synonyms.synonyms", "programmer, developer")
            .put("index.analysis.filter.my_shingle.type", "shingle")
            .put("index.analysis.analyzer.my_analyzer.tokenizer", "standard")
            .putList("index.analysis.analyzer.my_analyzer.filter", "my_shingle", "synonyms")
            .build();
        IndexSettings idxSettings = IndexSettingsModule.newIndexSettings("index", settings);

        expectThrows(IllegalArgumentException.class, () -> {
            indexAnalyzers = createTestAnalysis(idxSettings, settings, new CommonAnalysisPlugin()).indexAnalyzers;
        });

    }

    public void testTokenFiltersBypassSynonymAnalysis() throws IOException {

        Settings settings = Settings.builder()
            .put(IndexMetadata.SETTING_VERSION_CREATED, IndexVersion.current())
            .put("path.home", createTempDir().toString())
            .putList("word_list", "a")
            .put("hyphenation_patterns_path", "foo")
            .build();
        IndexSettings idxSettings = IndexSettingsModule.newIndexSettings("index", settings);

        String[] bypassingFactories = new String[] { "dictionary_decompounder" };

        CommonAnalysisPlugin plugin = new CommonAnalysisPlugin();
        for (String factory : bypassingFactories) {
            TokenFilterFactory tff = plugin.getTokenFilters().get(factory).get(idxSettings, null, factory, settings);
            TokenizerFactory tok = new KeywordTokenizerFactory(idxSettings, null, "keyword", settings);
            Analyzer analyzer = SynonymTokenFilterFactory.buildSynonymAnalyzer(
                tok,
                Collections.emptyList(),
                Collections.singletonList(tff)
            );

            try (TokenStream ts = analyzer.tokenStream("field", "text")) {
                assertThat(ts, instanceOf(KeywordTokenizer.class));
            }
        }

    }

    public void testPreconfiguredTokenFilters() throws IOException {
        Set<String> disallowedFilters = new HashSet<>(
            Arrays.asList("common_grams", "edge_ngram", "keyword_repeat", "ngram", "shingle", "word_delimiter", "word_delimiter_graph")
        );

        Settings settings = Settings.builder()
            .put(
                IndexMetadata.SETTING_VERSION_CREATED,
<<<<<<< HEAD
                IndexVersionUtils.randomVersionBetween(random(), IndexVersions.V_8_0_0, IndexVersion.current())
=======
                IndexVersionUtils.randomVersionBetween(random(), IndexVersions.MINIMUM_COMPATIBLE, IndexVersion.current())
>>>>>>> 6fb15923
            )
            .put("path.home", createTempDir().toString())
            .build();
        IndexSettings idxSettings = IndexSettingsModule.newIndexSettings("index", settings);
        Set<String> disallowedFiltersTested = new HashSet<String>();

        try (CommonAnalysisPlugin plugin = new CommonAnalysisPlugin()) {
            for (PreConfiguredTokenFilter tf : plugin.getPreConfiguredTokenFilters()) {
                if (disallowedFilters.contains(tf.getName())) {
                    IllegalArgumentException e = expectThrows(
                        IllegalArgumentException.class,
                        "Expected exception for factory " + tf.getName(),
                        () -> {
                            tf.get(idxSettings, null, tf.getName(), settings).getSynonymFilter();
                        }
                    );
                    assertEquals(tf.getName(), "Token filter [" + tf.getName() + "] cannot be used to parse synonyms", e.getMessage());
                    disallowedFiltersTested.add(tf.getName());
                } else {
                    tf.get(idxSettings, null, tf.getName(), settings).getSynonymFilter();
                }
            }
        }
        assertEquals("Set of dissallowed filters contains more filters than tested", disallowedFiltersTested, disallowedFilters);
    }

    public void testDisallowedTokenFilters() throws IOException {

        Settings settings = Settings.builder()
            .put(
                IndexMetadata.SETTING_VERSION_CREATED,
<<<<<<< HEAD
                IndexVersionUtils.randomVersionBetween(random(), IndexVersions.V_8_0_0, IndexVersion.current())
=======
                IndexVersionUtils.randomVersionBetween(random(), IndexVersions.MINIMUM_COMPATIBLE, IndexVersion.current())
>>>>>>> 6fb15923
            )
            .put("path.home", createTempDir().toString())
            .putList("common_words", "a", "b")
            .put("output_unigrams", "true")
            .build();
        IndexSettings idxSettings = IndexSettingsModule.newIndexSettings("index", settings);
        CommonAnalysisPlugin plugin = new CommonAnalysisPlugin();

        String[] disallowedFactories = new String[] {
            "multiplexer",
            "cjk_bigram",
            "common_grams",
            "ngram",
            "edge_ngram",
            "word_delimiter",
            "word_delimiter_graph",
            "fingerprint" };

        for (String factory : disallowedFactories) {
            TokenFilterFactory tff = plugin.getTokenFilters().get(factory).get(idxSettings, null, factory, settings);
            TokenizerFactory tok = new KeywordTokenizerFactory(idxSettings, null, "keyword", settings);

            IllegalArgumentException e = expectThrows(
                IllegalArgumentException.class,
                "Expected IllegalArgumentException for factory " + factory,
                () -> SynonymTokenFilterFactory.buildSynonymAnalyzer(tok, Collections.emptyList(), Collections.singletonList(tff))
            );

            assertEquals(factory, "Token filter [" + factory + "] cannot be used to parse synonyms", e.getMessage());
        }
    }

    private void match(String analyzerName, String source, String target) throws IOException {
        Analyzer analyzer = indexAnalyzers.get(analyzerName).analyzer();

        TokenStream stream = analyzer.tokenStream("", source);
        stream.reset();
        CharTermAttribute termAtt = stream.addAttribute(CharTermAttribute.class);

        StringBuilder sb = new StringBuilder();
        while (stream.incrementToken()) {
            sb.append(termAtt.toString()).append(" ");
        }

        MatcherAssert.assertThat(sb.toString().trim(), equalTo(target));
    }

}<|MERGE_RESOLUTION|>--- conflicted
+++ resolved
@@ -337,12 +337,8 @@
         Settings settings = Settings.builder()
             .put(
                 IndexMetadata.SETTING_VERSION_CREATED,
-<<<<<<< HEAD
                 IndexVersionUtils.randomVersionBetween(random(), IndexVersions.V_8_0_0, IndexVersion.current())
-=======
-                IndexVersionUtils.randomVersionBetween(random(), IndexVersions.MINIMUM_COMPATIBLE, IndexVersion.current())
->>>>>>> 6fb15923
-            )
+             )
             .put("path.home", createTempDir().toString())
             .put("index.analysis.filter.synonyms.type", "synonym")
             .putList("index.analysis.filter.synonyms.synonyms", "programmer, developer")
@@ -395,11 +391,7 @@
         Settings settings = Settings.builder()
             .put(
                 IndexMetadata.SETTING_VERSION_CREATED,
-<<<<<<< HEAD
                 IndexVersionUtils.randomVersionBetween(random(), IndexVersions.V_8_0_0, IndexVersion.current())
-=======
-                IndexVersionUtils.randomVersionBetween(random(), IndexVersions.MINIMUM_COMPATIBLE, IndexVersion.current())
->>>>>>> 6fb15923
             )
             .put("path.home", createTempDir().toString())
             .build();
@@ -431,11 +423,7 @@
         Settings settings = Settings.builder()
             .put(
                 IndexMetadata.SETTING_VERSION_CREATED,
-<<<<<<< HEAD
-                IndexVersionUtils.randomVersionBetween(random(), IndexVersions.V_8_0_0, IndexVersion.current())
-=======
                 IndexVersionUtils.randomVersionBetween(random(), IndexVersions.MINIMUM_COMPATIBLE, IndexVersion.current())
->>>>>>> 6fb15923
             )
             .put("path.home", createTempDir().toString())
             .putList("common_words", "a", "b")
