/*
 * Licensed to Elasticsearch under one or more contributor
 * license agreements. See the NOTICE file distributed with
 * this work for additional information regarding copyright
 * ownership. Elasticsearch licenses this file to you under
 * the Apache License, Version 2.0 (the "License"); you may
 * not use this file except in compliance with the License.
 * You may obtain a copy of the License at
 *
 *    http://www.apache.org/licenses/LICENSE-2.0
 *
 * Unless required by applicable law or agreed to in writing,
 * software distributed under the License is distributed on an
 * "AS IS" BASIS, WITHOUT WARRANTIES OR CONDITIONS OF ANY
 * KIND, either express or implied.  See the License for the
 * specific language governing permissions and limitations
 * under the License.
 */

package org.elasticsearch.client.asyncsearch;

import org.elasticsearch.client.ESRestHighLevelClientTestCase;
import org.elasticsearch.client.RequestOptions;
import org.elasticsearch.client.core.AcknowledgedResponse;
import org.elasticsearch.common.settings.Settings;
import org.elasticsearch.index.query.QueryBuilders;
import org.elasticsearch.search.builder.SearchSourceBuilder;

import java.io.IOException;

public class AsyncSearchIT extends ESRestHighLevelClientTestCase {

    public void testAsyncSearch() throws IOException {
        String index = "test-index";
        createIndex(index, Settings.EMPTY);

        SearchSourceBuilder sourceBuilder = new SearchSourceBuilder().query(QueryBuilders.matchAllQuery());
<<<<<<< HEAD
        SubmitAsyncSearchRequest submitRequest = new SubmitAsyncSearchRequest(sourceBuilder, index);
        submitRequest.setCleanOnCompletion(false);
        AsyncSearchResponse submitResponse = highLevelClient().asyncSearch().submitAsyncSearch(submitRequest, RequestOptions.DEFAULT);
        assertNotNull(submitResponse.getId());
        assertTrue(submitResponse.getVersion() >= 0);
        assertFalse(submitResponse.isPartial());
        assertTrue(submitResponse.getStartTime() > 0);
        assertTrue(submitResponse.getExpirationTime() > 0);
        assertNotNull(submitResponse.getSearchResponse());
        if (submitResponse.isRunning() == false) {
            assertFalse(submitResponse.isPartial());
=======
        SubmitAsyncSearchRequest request = new SubmitAsyncSearchRequest(sourceBuilder, index);
        // 15 sec should be enough to make sure we always complete right away
        request.setWaitForCompletion(new TimeValue(15, TimeUnit.SECONDS));
        AsyncSearchResponse response = highLevelClient().asyncSearch().submitAsyncSearch(request, RequestOptions.DEFAULT);
        assertFalse(response.isPartial());
        assertTrue(response.getStartTime() > 0);
        assertTrue(response.getExpirationTime() > 0);
        assertNotNull(response.getSearchResponse());
        if (response.isRunning() == false) {
            assertNull(response.getId());
            assertFalse(response.isPartial());
>>>>>>> b1f4f321
        } else {
            assertTrue(submitResponse.isPartial());
        }

        GetAsyncSearchRequest getRequest = new GetAsyncSearchRequest(submitResponse.getId());
        AsyncSearchResponse getResponse = highLevelClient().asyncSearch().getAsyncSearch(getRequest, RequestOptions.DEFAULT);
        while (getResponse.isRunning()) {
            getResponse = highLevelClient().asyncSearch().getAsyncSearch(getRequest, RequestOptions.DEFAULT);
        }

        assertTrue(getResponse.getVersion() >= 0);
        assertFalse(getResponse.isRunning());
        assertFalse(getResponse.isPartial());
        assertTrue(getResponse.getStartTime() > 0);
        assertTrue(getResponse.getExpirationTime() > 0);
        assertNotNull(getResponse.getSearchResponse());

        DeleteAsyncSearchRequest deleteRequest = new DeleteAsyncSearchRequest(submitResponse.getId());
        AcknowledgedResponse deleteAsyncSearchResponse = highLevelClient().asyncSearch().deleteAsyncSearch(deleteRequest,
                RequestOptions.DEFAULT);
        assertNotNull(deleteAsyncSearchResponse);
        assertNotNull(deleteAsyncSearchResponse.isAcknowledged());
    }
}<|MERGE_RESOLUTION|>--- conflicted
+++ resolved
@@ -35,31 +35,16 @@
         createIndex(index, Settings.EMPTY);
 
         SearchSourceBuilder sourceBuilder = new SearchSourceBuilder().query(QueryBuilders.matchAllQuery());
-<<<<<<< HEAD
         SubmitAsyncSearchRequest submitRequest = new SubmitAsyncSearchRequest(sourceBuilder, index);
         submitRequest.setCleanOnCompletion(false);
         AsyncSearchResponse submitResponse = highLevelClient().asyncSearch().submitAsyncSearch(submitRequest, RequestOptions.DEFAULT);
         assertNotNull(submitResponse.getId());
-        assertTrue(submitResponse.getVersion() >= 0);
         assertFalse(submitResponse.isPartial());
         assertTrue(submitResponse.getStartTime() > 0);
         assertTrue(submitResponse.getExpirationTime() > 0);
         assertNotNull(submitResponse.getSearchResponse());
         if (submitResponse.isRunning() == false) {
             assertFalse(submitResponse.isPartial());
-=======
-        SubmitAsyncSearchRequest request = new SubmitAsyncSearchRequest(sourceBuilder, index);
-        // 15 sec should be enough to make sure we always complete right away
-        request.setWaitForCompletion(new TimeValue(15, TimeUnit.SECONDS));
-        AsyncSearchResponse response = highLevelClient().asyncSearch().submitAsyncSearch(request, RequestOptions.DEFAULT);
-        assertFalse(response.isPartial());
-        assertTrue(response.getStartTime() > 0);
-        assertTrue(response.getExpirationTime() > 0);
-        assertNotNull(response.getSearchResponse());
-        if (response.isRunning() == false) {
-            assertNull(response.getId());
-            assertFalse(response.isPartial());
->>>>>>> b1f4f321
         } else {
             assertTrue(submitResponse.isPartial());
         }
@@ -70,7 +55,6 @@
             getResponse = highLevelClient().asyncSearch().getAsyncSearch(getRequest, RequestOptions.DEFAULT);
         }
 
-        assertTrue(getResponse.getVersion() >= 0);
         assertFalse(getResponse.isRunning());
         assertFalse(getResponse.isPartial());
         assertTrue(getResponse.getStartTime() > 0);
