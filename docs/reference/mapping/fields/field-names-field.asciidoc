--- conflicted
+++ resolved
@@ -32,10 +32,6 @@
     }
   }
 }
-<<<<<<< HEAD
 --------------------------------------------------
 // CONSOLE
-// TEST[warning:Index [tweets] uses the `enabled` setting for `_field_names`, which is no longer necessary. If possible, remove it from your mappings and templates. The setting will be removed in a future major version.]
-=======
---------------------------------------------------
->>>>>>> 47478921
+// TEST[warning:Index [tweets] uses the `enabled` setting for `_field_names`, which is no longer necessary. If possible, remove it from your mappings and templates. The setting will be removed in a future major version.]