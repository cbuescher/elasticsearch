--- conflicted
+++ resolved
@@ -98,12 +98,8 @@
 // TEST[continued]
 // TESTRESPONSE[s/"total" : 2/"total" : $body._shards.total/]
 // TESTRESPONSE[s/"successful" : 2/"successful" : $body._shards.successful/]
-<<<<<<< HEAD
 // TESTRESPONSE[s/mfdqTXn_T7SGr2Ho2KT8uw/$body.reload_details.0.reloaded_node_ids.0/]
 
 NOTE: Reloading does not happen on each shard of an index, but once on each node
 the index has shards on. The total shard count can therefore differ from the number
-of index shards.
-=======
-// TESTRESPONSE[s/mfdqTXn_T7SGr2Ho2KT8uw/$body.reload_details.0.reloaded_node_ids.0/]
->>>>>>> 3cc222ed
+of index shards.