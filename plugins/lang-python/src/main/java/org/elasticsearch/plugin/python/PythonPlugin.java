/*
 * Licensed to Elasticsearch under one or more contributor
 * license agreements. See the NOTICE file distributed with
 * this work for additional information regarding copyright
 * ownership. Elasticsearch licenses this file to you under
 * the Apache License, Version 2.0 (the "License"); you may
 * not use this file except in compliance with the License.
 * You may obtain a copy of the License at
 *
 *    http://www.apache.org/licenses/LICENSE-2.0
 *
 * Unless required by applicable law or agreed to in writing,
 * software distributed under the License is distributed on an
 * "AS IS" BASIS, WITHOUT WARRANTIES OR CONDITIONS OF ANY
 * KIND, either express or implied.  See the License for the
 * specific language governing permissions and limitations
 * under the License.
 */

package org.elasticsearch.plugin.python;

import org.elasticsearch.common.settings.Settings;
import org.elasticsearch.plugins.Plugin;
import org.elasticsearch.plugins.ScriptPlugin;
import org.elasticsearch.script.ScriptEngineRegistry;
import org.elasticsearch.script.ScriptEngineService;
import org.elasticsearch.script.ScriptModule;
import org.elasticsearch.script.python.PythonScriptEngineService;

<<<<<<< HEAD
public class PythonPlugin extends Plugin {

    public void onModule(ScriptModule module) {
        module.addScriptEngine(new ScriptEngineRegistry.ScriptEngineRegistration(PythonScriptEngineService.class, PythonScriptEngineService.NAME));
=======
/**
 *
 */
public class PythonPlugin extends Plugin implements ScriptPlugin {

    @Override
    public String name() {
        return "lang-python";
    }

    @Override
    public String description() {
        return "Adds support for writing scripts in Python";
    }

    @Override
    public ScriptEngineService getScriptEngineService(Settings settings) {
        return new PythonScriptEngineService(settings);
>>>>>>> ccad99fb
    }
}<|MERGE_RESOLUTION|>--- conflicted
+++ resolved
@@ -27,30 +27,9 @@
 import org.elasticsearch.script.ScriptModule;
 import org.elasticsearch.script.python.PythonScriptEngineService;
 
-<<<<<<< HEAD
-public class PythonPlugin extends Plugin {
-
-    public void onModule(ScriptModule module) {
-        module.addScriptEngine(new ScriptEngineRegistry.ScriptEngineRegistration(PythonScriptEngineService.class, PythonScriptEngineService.NAME));
-=======
-/**
- *
- */
 public class PythonPlugin extends Plugin implements ScriptPlugin {
-
-    @Override
-    public String name() {
-        return "lang-python";
-    }
-
-    @Override
-    public String description() {
-        return "Adds support for writing scripts in Python";
-    }
-
     @Override
     public ScriptEngineService getScriptEngineService(Settings settings) {
         return new PythonScriptEngineService(settings);
->>>>>>> ccad99fb
     }
 }