--- conflicted
+++ resolved
@@ -1,9 +1,5 @@
 elasticsearch     = 8.12.0
-<<<<<<< HEAD
 lucene            = 9.10.0-snapshot-b45defb3cf9
-=======
-lucene            = 9.9.0
->>>>>>> bbe9f115
 
 bundled_jdk_vendor = openjdk
 bundled_jdk = 21.0.1+12@415e3f918a1f4062a0074a2794853d0d
