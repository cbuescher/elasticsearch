--- conflicted
+++ resolved
@@ -366,13 +366,9 @@
                     new ConsistentSettingsService(settings, clusterService, settingsModule.getConsistentSettings())
                             .newHashPublisher());
             final IngestService ingestService = new IngestService(clusterService, threadPool, this.environment,
-<<<<<<< HEAD
-                scriptModule.getScriptService(), analysisModule.getAnalysisRegistry(), pluginsService.filterPlugins(IngestPlugin.class),
+                scriptModule.getScriptService(), analysisModule.getAnalysisRegistry(),
+                pluginsService.filterPlugins(IngestPlugin.class),
                 client);
-=======
-                scriptModule.getScriptService(), analysisModule.getAnalysisRegistry(),
-                pluginsService.filterPlugins(IngestPlugin.class), client);
->>>>>>> d4dd78cc
             final ClusterInfoService clusterInfoService = newClusterInfoService(settings, clusterService, threadPool, client);
             final UsageService usageService = new UsageService();
 
