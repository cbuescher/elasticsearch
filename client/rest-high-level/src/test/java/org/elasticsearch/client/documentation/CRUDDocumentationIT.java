/*
 * Licensed to Elasticsearch under one or more contributor
 * license agreements. See the NOTICE file distributed with
 * this work for additional information regarding copyright
 * ownership. Elasticsearch licenses this file to you under
 * the Apache License, Version 2.0 (the "License"); you may
 * not use this file except in compliance with the License.
 * You may obtain a copy of the License at
 *
 *    http://www.apache.org/licenses/LICENSE-2.0
 *
 * Unless required by applicable law or agreed to in writing,
 * software distributed under the License is distributed on an
 * "AS IS" BASIS, WITHOUT WARRANTIES OR CONDITIONS OF ANY
 * KIND, either express or implied.  See the License for the
 * specific language governing permissions and limitations
 * under the License.
 */

package org.elasticsearch.client.documentation;

import org.elasticsearch.ElasticsearchException;
import org.elasticsearch.action.ActionListener;
import org.elasticsearch.action.DocWriteRequest;
import org.elasticsearch.action.DocWriteResponse;
import org.elasticsearch.action.LatchedActionListener;
import org.elasticsearch.action.admin.cluster.node.tasks.list.ListTasksResponse;
import org.elasticsearch.action.bulk.BackoffPolicy;
import org.elasticsearch.action.bulk.BulkItemResponse;
import org.elasticsearch.action.bulk.BulkProcessor;
import org.elasticsearch.action.bulk.BulkRequest;
import org.elasticsearch.action.bulk.BulkResponse;
import org.elasticsearch.action.delete.DeleteRequest;
import org.elasticsearch.action.delete.DeleteResponse;
import org.elasticsearch.action.get.GetRequest;
import org.elasticsearch.action.get.GetResponse;
import org.elasticsearch.action.get.MultiGetItemResponse;
import org.elasticsearch.action.get.MultiGetRequest;
import org.elasticsearch.action.get.MultiGetResponse;
import org.elasticsearch.action.index.IndexRequest;
import org.elasticsearch.action.index.IndexResponse;
import org.elasticsearch.action.support.ActiveShardCount;
import org.elasticsearch.action.support.IndicesOptions;
import org.elasticsearch.action.support.WriteRequest;
import org.elasticsearch.action.support.WriteRequest.RefreshPolicy;
import org.elasticsearch.action.support.replication.ReplicationResponse;
import org.elasticsearch.action.update.UpdateRequest;
import org.elasticsearch.action.update.UpdateResponse;
import org.elasticsearch.client.ESRestHighLevelClientTestCase;
import org.elasticsearch.client.Request;
import org.elasticsearch.client.RequestOptions;
import org.elasticsearch.client.Response;
import org.elasticsearch.client.RestHighLevelClient;
import org.elasticsearch.client.RethrottleRequest;
import org.elasticsearch.common.Strings;
import org.elasticsearch.common.bytes.BytesArray;
import org.elasticsearch.common.settings.Settings;
import org.elasticsearch.common.unit.ByteSizeUnit;
import org.elasticsearch.common.unit.ByteSizeValue;
import org.elasticsearch.common.unit.TimeValue;
import org.elasticsearch.common.xcontent.XContentBuilder;
import org.elasticsearch.common.xcontent.XContentFactory;
import org.elasticsearch.common.xcontent.XContentType;
import org.elasticsearch.common.xcontent.json.JsonXContent;
import org.elasticsearch.index.VersionType;
import org.elasticsearch.index.get.GetResult;
import org.elasticsearch.index.query.MatchAllQueryBuilder;
import org.elasticsearch.index.query.TermQueryBuilder;
import org.elasticsearch.index.reindex.BulkByScrollResponse;
import org.elasticsearch.index.reindex.DeleteByQueryRequest;
import org.elasticsearch.index.reindex.ReindexRequest;
import org.elasticsearch.index.reindex.RemoteInfo;
import org.elasticsearch.index.reindex.ScrollableHitSource;
import org.elasticsearch.index.reindex.UpdateByQueryRequest;
import org.elasticsearch.rest.RestStatus;
import org.elasticsearch.script.Script;
import org.elasticsearch.script.ScriptType;
import org.elasticsearch.search.fetch.subphase.FetchSourceContext;
import org.elasticsearch.search.sort.SortOrder;
import org.elasticsearch.tasks.TaskId;

import java.util.Collections;
import java.util.Date;
import java.util.HashMap;
import java.util.List;
import java.util.Map;
import java.util.concurrent.CountDownLatch;
import java.util.concurrent.TimeUnit;

import static java.util.Collections.singletonMap;
import static org.hamcrest.Matchers.arrayWithSize;
import static org.hamcrest.Matchers.containsString;
import static org.hamcrest.Matchers.hasEntry;
import static org.hamcrest.Matchers.hasKey;
import static org.hamcrest.Matchers.not;

/**
 * Documentation for CRUD APIs in the high level java client.
 * Code wrapped in {@code tag} and {@code end} tags is included in the docs.
 */
public class CRUDDocumentationIT extends ESRestHighLevelClientTestCase {

    @SuppressWarnings("unused")
    public void testIndex() throws Exception {
        RestHighLevelClient client = highLevelClient();

        {
            //tag::index-request-map
            Map<String, Object> jsonMap = new HashMap<>();
            jsonMap.put("user", "kimchy");
            jsonMap.put("postDate", new Date());
            jsonMap.put("message", "trying out Elasticsearch");
            IndexRequest indexRequest = new IndexRequest("posts", "doc", "1")
                    .source(jsonMap); // <1>
            //end::index-request-map
            IndexResponse indexResponse = client.index(indexRequest, RequestOptions.DEFAULT);
            assertEquals(DocWriteResponse.Result.CREATED, indexResponse.getResult());
        }
        {
            //tag::index-request-xcontent
            XContentBuilder builder = XContentFactory.jsonBuilder();
            builder.startObject();
            {
                builder.field("user", "kimchy");
                builder.timeField("postDate", new Date());
                builder.field("message", "trying out Elasticsearch");
            }
            builder.endObject();
            IndexRequest indexRequest = new IndexRequest("posts", "doc", "1")
                    .source(builder);  // <1>
            //end::index-request-xcontent
            IndexResponse indexResponse = client.index(indexRequest, RequestOptions.DEFAULT);
            assertEquals(DocWriteResponse.Result.UPDATED, indexResponse.getResult());
        }
        {
            //tag::index-request-shortcut
            IndexRequest indexRequest = new IndexRequest("posts", "doc", "1")
                    .source("user", "kimchy",
                            "postDate", new Date(),
                            "message", "trying out Elasticsearch"); // <1>
            //end::index-request-shortcut
            IndexResponse indexResponse = client.index(indexRequest, RequestOptions.DEFAULT);
            assertEquals(DocWriteResponse.Result.UPDATED, indexResponse.getResult());
        }
        {
            //tag::index-request-string
            IndexRequest request = new IndexRequest(
                    "posts", // <1>
                    "doc",  // <2>
                    "1");   // <3>
            String jsonString = "{" +
                    "\"user\":\"kimchy\"," +
                    "\"postDate\":\"2013-01-30\"," +
                    "\"message\":\"trying out Elasticsearch\"" +
                    "}";
            request.source(jsonString, XContentType.JSON); // <4>
            //end::index-request-string

            // tag::index-execute
            IndexResponse indexResponse = client.index(request, RequestOptions.DEFAULT);
            // end::index-execute
            assertEquals(DocWriteResponse.Result.UPDATED, indexResponse.getResult());

            // tag::index-response
            String index = indexResponse.getIndex();
            String type = indexResponse.getType();
            String id = indexResponse.getId();
            long version = indexResponse.getVersion();
            if (indexResponse.getResult() == DocWriteResponse.Result.CREATED) {
                // <1>
            } else if (indexResponse.getResult() == DocWriteResponse.Result.UPDATED) {
                // <2>
            }
            ReplicationResponse.ShardInfo shardInfo = indexResponse.getShardInfo();
            if (shardInfo.getTotal() != shardInfo.getSuccessful()) {
                // <3>
            }
            if (shardInfo.getFailed() > 0) {
                for (ReplicationResponse.ShardInfo.Failure failure : shardInfo.getFailures()) {
                    String reason = failure.reason(); // <4>
                }
            }
            // end::index-response
        }
        {
            IndexRequest request = new IndexRequest("posts", "doc", "1");
            // tag::index-request-routing
            request.routing("routing"); // <1>
            // end::index-request-routing
            // tag::index-request-timeout
            request.timeout(TimeValue.timeValueSeconds(1)); // <1>
            request.timeout("1s"); // <2>
            // end::index-request-timeout
            // tag::index-request-refresh
            request.setRefreshPolicy(WriteRequest.RefreshPolicy.WAIT_UNTIL); // <1>
            request.setRefreshPolicy("wait_for");                            // <2>
            // end::index-request-refresh
            // tag::index-request-version
            request.version(2); // <1>
            // end::index-request-version
            // tag::index-request-version-type
            request.versionType(VersionType.EXTERNAL); // <1>
            // end::index-request-version-type
            // tag::index-request-op-type
            request.opType(DocWriteRequest.OpType.CREATE); // <1>
            request.opType("create"); // <2>
            // end::index-request-op-type
            // tag::index-request-pipeline
            request.setPipeline("pipeline"); // <1>
            // end::index-request-pipeline
        }
        {
            // tag::index-conflict
            IndexRequest request = new IndexRequest("posts", "doc", "1")
                    .source("field", "value")
                    .version(1);
            try {
                IndexResponse response = client.index(request, RequestOptions.DEFAULT);
            } catch(ElasticsearchException e) {
                if (e.status() == RestStatus.CONFLICT) {
                    // <1>
                }
            }
            // end::index-conflict
        }
        {
            // tag::index-optype
            IndexRequest request = new IndexRequest("posts", "doc", "1")
                    .source("field", "value")
                    .opType(DocWriteRequest.OpType.CREATE);
            try {
                IndexResponse response = client.index(request, RequestOptions.DEFAULT);
            } catch(ElasticsearchException e) {
                if (e.status() == RestStatus.CONFLICT) {
                    // <1>
                }
            }
            // end::index-optype
        }
        {
            IndexRequest request = new IndexRequest("posts", "doc", "async").source("field", "value");
            // tag::index-execute-listener
            ActionListener<IndexResponse> listener = new ActionListener<IndexResponse>() {
                @Override
                public void onResponse(IndexResponse indexResponse) {
                    // <1>
                }

                @Override
                public void onFailure(Exception e) {
                    // <2>
                }
            };
            // end::index-execute-listener

            // Replace the empty listener by a blocking listener in test
            final CountDownLatch latch = new CountDownLatch(1);
            listener = new LatchedActionListener<>(listener, latch);

            // tag::index-execute-async
            client.indexAsync(request, RequestOptions.DEFAULT, listener); // <1>
            // end::index-execute-async

            assertTrue(latch.await(30L, TimeUnit.SECONDS));
        }
    }

    @SuppressWarnings("unused")
    public void testUpdate() throws Exception {
        RestHighLevelClient client = highLevelClient();
        {
            IndexRequest indexRequest = new IndexRequest("posts", "doc", "1").source("field", 0);
            IndexResponse indexResponse = client.index(indexRequest, RequestOptions.DEFAULT);
            assertSame(RestStatus.CREATED, indexResponse.status());

            Request request = new Request("POST", "/_scripts/increment-field");
            request.setJsonEntity(Strings.toString(JsonXContent.contentBuilder()
                    .startObject()
                        .startObject("script")
                            .field("lang", "painless")
                            .field("code", "ctx._source.field += params.count")
                        .endObject()
                    .endObject()));
            Response response = client().performRequest(request);
            assertEquals(RestStatus.OK.getStatus(), response.getStatusLine().getStatusCode());
        }
        {
            //tag::update-request
            UpdateRequest request = new UpdateRequest(
                    "posts", // <1>
                    "doc",  // <2>
                    "1");   // <3>
            //end::update-request
            request.fetchSource(true);
            //tag::update-request-with-inline-script
            Map<String, Object> parameters = singletonMap("count", 4); // <1>

            Script inline = new Script(ScriptType.INLINE, "painless",
                    "ctx._source.field += params.count", parameters);  // <2>
            request.script(inline);  // <3>
            //end::update-request-with-inline-script
            UpdateResponse updateResponse = client.update(request, RequestOptions.DEFAULT);
            assertEquals(DocWriteResponse.Result.UPDATED, updateResponse.getResult());
            assertEquals(4, updateResponse.getGetResult().getSource().get("field"));

            request = new UpdateRequest("posts", "doc", "1").fetchSource(true);
            //tag::update-request-with-stored-script
            Script stored =
                    new Script(ScriptType.STORED, null, "increment-field", parameters);  // <1>
            request.script(stored);  // <2>
            //end::update-request-with-stored-script
            updateResponse = client.update(request, RequestOptions.DEFAULT);
            assertEquals(DocWriteResponse.Result.UPDATED, updateResponse.getResult());
            assertEquals(8, updateResponse.getGetResult().getSource().get("field"));
        }
        {
            //tag::update-request-with-doc-as-map
            Map<String, Object> jsonMap = new HashMap<>();
            jsonMap.put("updated", new Date());
            jsonMap.put("reason", "daily update");
            UpdateRequest request = new UpdateRequest("posts", "doc", "1")
                    .doc(jsonMap); // <1>
            //end::update-request-with-doc-as-map
            UpdateResponse updateResponse = client.update(request, RequestOptions.DEFAULT);
            assertEquals(DocWriteResponse.Result.UPDATED, updateResponse.getResult());
        }
        {
            //tag::update-request-with-doc-as-xcontent
            XContentBuilder builder = XContentFactory.jsonBuilder();
            builder.startObject();
            {
                builder.timeField("updated", new Date());
                builder.field("reason", "daily update");
            }
            builder.endObject();
            UpdateRequest request = new UpdateRequest("posts", "doc", "1")
                    .doc(builder);  // <1>
            //end::update-request-with-doc-as-xcontent
            UpdateResponse updateResponse = client.update(request, RequestOptions.DEFAULT);
            assertEquals(DocWriteResponse.Result.UPDATED, updateResponse.getResult());
        }
        {
            //tag::update-request-shortcut
            UpdateRequest request = new UpdateRequest("posts", "doc", "1")
                    .doc("updated", new Date(),
                         "reason", "daily update"); // <1>
            //end::update-request-shortcut
            UpdateResponse updateResponse = client.update(request, RequestOptions.DEFAULT);
            assertEquals(DocWriteResponse.Result.UPDATED, updateResponse.getResult());
        }
        {
            //tag::update-request-with-doc-as-string
            UpdateRequest request = new UpdateRequest("posts", "doc", "1");
            String jsonString = "{" +
                    "\"updated\":\"2017-01-01\"," +
                    "\"reason\":\"daily update\"" +
                    "}";
            request.doc(jsonString, XContentType.JSON); // <1>
            //end::update-request-with-doc-as-string
            request.fetchSource(true);
            // tag::update-execute
            UpdateResponse updateResponse = client.update(request, RequestOptions.DEFAULT);
            // end::update-execute
            assertEquals(DocWriteResponse.Result.UPDATED, updateResponse.getResult());

            // tag::update-response
            String index = updateResponse.getIndex();
            String type = updateResponse.getType();
            String id = updateResponse.getId();
            long version = updateResponse.getVersion();
            if (updateResponse.getResult() == DocWriteResponse.Result.CREATED) {
                // <1>
            } else if (updateResponse.getResult() == DocWriteResponse.Result.UPDATED) {
                // <2>
            } else if (updateResponse.getResult() == DocWriteResponse.Result.DELETED) {
                // <3>
            } else if (updateResponse.getResult() == DocWriteResponse.Result.NOOP) {
                // <4>
            }
            // end::update-response

            // tag::update-getresult
            GetResult result = updateResponse.getGetResult(); // <1>
            if (result.isExists()) {
                String sourceAsString = result.sourceAsString(); // <2>
                Map<String, Object> sourceAsMap = result.sourceAsMap(); // <3>
                byte[] sourceAsBytes = result.source(); // <4>
            } else {
                // <5>
            }
            // end::update-getresult
            assertNotNull(result);
            assertEquals(3, result.sourceAsMap().size());
            // tag::update-failure
            ReplicationResponse.ShardInfo shardInfo = updateResponse.getShardInfo();
            if (shardInfo.getTotal() != shardInfo.getSuccessful()) {
                // <1>
            }
            if (shardInfo.getFailed() > 0) {
                for (ReplicationResponse.ShardInfo.Failure failure : shardInfo.getFailures()) {
                    String reason = failure.reason(); // <2>
                }
            }
            // end::update-failure
        }
        {
            //tag::update-docnotfound
            UpdateRequest request = new UpdateRequest("posts", "type", "does_not_exist")
                    .doc("field", "value");
            try {
                UpdateResponse updateResponse = client.update(request, RequestOptions.DEFAULT);
            } catch (ElasticsearchException e) {
                if (e.status() == RestStatus.NOT_FOUND) {
                    // <1>
                }
            }
            //end::update-docnotfound
        }
        {
            // tag::update-conflict
            UpdateRequest request = new UpdateRequest("posts", "doc", "1")
                    .doc("field", "value")
                    .version(1);
            try {
                UpdateResponse updateResponse = client.update(request, RequestOptions.DEFAULT);
            } catch(ElasticsearchException e) {
                if (e.status() == RestStatus.CONFLICT) {
                    // <1>
                }
            }
            // end::update-conflict
        }
        {
            UpdateRequest request = new UpdateRequest("posts", "doc", "1").doc("reason", "no source");
            //tag::update-request-no-source
            request.fetchSource(true); // <1>
            //end::update-request-no-source
            UpdateResponse updateResponse = client.update(request, RequestOptions.DEFAULT);
            assertEquals(DocWriteResponse.Result.UPDATED, updateResponse.getResult());
            assertNotNull(updateResponse.getGetResult());
            assertEquals(3, updateResponse.getGetResult().sourceAsMap().size());
        }
        {
            UpdateRequest request = new UpdateRequest("posts", "doc", "1").doc("reason", "source includes");
            //tag::update-request-source-include
            String[] includes = new String[]{"updated", "r*"};
            String[] excludes = Strings.EMPTY_ARRAY;
            request.fetchSource(new FetchSourceContext(true, includes, excludes)); // <1>
            //end::update-request-source-include
            UpdateResponse updateResponse = client.update(request, RequestOptions.DEFAULT);
            assertEquals(DocWriteResponse.Result.UPDATED, updateResponse.getResult());
            Map<String, Object> sourceAsMap = updateResponse.getGetResult().sourceAsMap();
            assertEquals(2, sourceAsMap.size());
            assertEquals("source includes", sourceAsMap.get("reason"));
            assertTrue(sourceAsMap.containsKey("updated"));
        }
        {
            UpdateRequest request = new UpdateRequest("posts", "doc", "1").doc("reason", "source excludes");
            //tag::update-request-source-exclude
            String[] includes = Strings.EMPTY_ARRAY;
            String[] excludes = new String[]{"updated"};
            request.fetchSource(new FetchSourceContext(true, includes, excludes)); // <1>
            //end::update-request-source-exclude
            UpdateResponse updateResponse = client.update(request, RequestOptions.DEFAULT);
            assertEquals(DocWriteResponse.Result.UPDATED, updateResponse.getResult());
            Map<String, Object> sourceAsMap = updateResponse.getGetResult().sourceAsMap();
            assertEquals(2, sourceAsMap.size());
            assertEquals("source excludes", sourceAsMap.get("reason"));
            assertTrue(sourceAsMap.containsKey("field"));
        }
        {
            UpdateRequest request = new UpdateRequest("posts", "doc", "id");
            // tag::update-request-routing
            request.routing("routing"); // <1>
            // end::update-request-routing
            // tag::update-request-timeout
            request.timeout(TimeValue.timeValueSeconds(1)); // <1>
            request.timeout("1s"); // <2>
            // end::update-request-timeout
            // tag::update-request-retry
            request.retryOnConflict(3); // <1>
            // end::update-request-retry
            // tag::update-request-refresh
            request.setRefreshPolicy(WriteRequest.RefreshPolicy.WAIT_UNTIL); // <1>
            request.setRefreshPolicy("wait_for");                            // <2>
            // end::update-request-refresh
            // tag::update-request-version
            request.version(2); // <1>
            // end::update-request-version
            // tag::update-request-detect-noop
            request.detectNoop(false); // <1>
            // end::update-request-detect-noop
            // tag::update-request-upsert
            String jsonString = "{\"created\":\"2017-01-01\"}";
            request.upsert(jsonString, XContentType.JSON);  // <1>
            // end::update-request-upsert
            // tag::update-request-scripted-upsert
            request.scriptedUpsert(true); // <1>
            // end::update-request-scripted-upsert
            // tag::update-request-doc-upsert
            request.docAsUpsert(true); // <1>
            // end::update-request-doc-upsert
            // tag::update-request-active-shards
            request.waitForActiveShards(2); // <1>
            request.waitForActiveShards(ActiveShardCount.ALL); // <2>
            // end::update-request-active-shards
        }
        {
            UpdateRequest request = new UpdateRequest("posts", "doc", "async").doc("reason", "async update").docAsUpsert(true);

            // tag::update-execute-listener
            ActionListener<UpdateResponse> listener = new ActionListener<UpdateResponse>() {
                @Override
                public void onResponse(UpdateResponse updateResponse) {
                    // <1>
                }

                @Override
                public void onFailure(Exception e) {
                    // <2>
                }
            };
            // end::update-execute-listener

            // Replace the empty listener by a blocking listener in test
            final CountDownLatch latch = new CountDownLatch(1);
            listener = new LatchedActionListener<>(listener, latch);

            // tag::update-execute-async
            client.updateAsync(request, RequestOptions.DEFAULT, listener); // <1>
            // end::update-execute-async

            assertTrue(latch.await(30L, TimeUnit.SECONDS));
        }
    }

    @SuppressWarnings("unused")
    public void testDelete() throws Exception {
        RestHighLevelClient client = highLevelClient();

        {
            IndexRequest indexRequest = new IndexRequest("posts", "doc", "1").source("field", "value");
            IndexResponse indexResponse = client.index(indexRequest, RequestOptions.DEFAULT);
            assertSame(RestStatus.CREATED, indexResponse.status());
        }

        {
            // tag::delete-request
            DeleteRequest request = new DeleteRequest(
                    "posts",    // <1>
                    "doc",     // <2>
                    "1");      // <3>
            // end::delete-request

            // tag::delete-execute
            DeleteResponse deleteResponse = client.delete(request, RequestOptions.DEFAULT);
            // end::delete-execute
            assertSame(DocWriteResponse.Result.DELETED, deleteResponse.getResult());

            // tag::delete-response
            String index = deleteResponse.getIndex();
            String type = deleteResponse.getType();
            String id = deleteResponse.getId();
            long version = deleteResponse.getVersion();
            ReplicationResponse.ShardInfo shardInfo = deleteResponse.getShardInfo();
            if (shardInfo.getTotal() != shardInfo.getSuccessful()) {
                // <1>
            }
            if (shardInfo.getFailed() > 0) {
                for (ReplicationResponse.ShardInfo.Failure failure : shardInfo.getFailures()) {
                    String reason = failure.reason(); // <2>
                }
            }
            // end::delete-response
        }

        {
            DeleteRequest request = new DeleteRequest("posts", "doc", "1");
            // tag::delete-request-routing
            request.routing("routing"); // <1>
            // end::delete-request-routing
            // tag::delete-request-timeout
            request.timeout(TimeValue.timeValueMinutes(2)); // <1>
            request.timeout("2m"); // <2>
            // end::delete-request-timeout
            // tag::delete-request-refresh
            request.setRefreshPolicy(WriteRequest.RefreshPolicy.WAIT_UNTIL); // <1>
            request.setRefreshPolicy("wait_for");                            // <2>
            // end::delete-request-refresh
            // tag::delete-request-version
            request.version(2); // <1>
            // end::delete-request-version
            // tag::delete-request-version-type
            request.versionType(VersionType.EXTERNAL); // <1>
            // end::delete-request-version-type
        }

        {
            // tag::delete-notfound
            DeleteRequest request = new DeleteRequest("posts", "doc", "does_not_exist");
            DeleteResponse deleteResponse = client.delete(request, RequestOptions.DEFAULT);
            if (deleteResponse.getResult() == DocWriteResponse.Result.NOT_FOUND) {
                // <1>
            }
            // end::delete-notfound
        }

        {
            IndexResponse indexResponse = client.index(new IndexRequest("posts", "doc", "1").source("field", "value")
                    , RequestOptions.DEFAULT);
            assertSame(RestStatus.CREATED, indexResponse.status());

            // tag::delete-conflict
            try {
                DeleteRequest request = new DeleteRequest("posts", "doc", "1").version(2);
                DeleteResponse deleteResponse = client.delete(request, RequestOptions.DEFAULT);
            } catch (ElasticsearchException exception) {
                if (exception.status() == RestStatus.CONFLICT) {
                    // <1>
                }
            }
            // end::delete-conflict
        }
        {
            IndexResponse indexResponse = client.index(new IndexRequest("posts", "doc", "async").source("field", "value"),
                    RequestOptions.DEFAULT);
            assertSame(RestStatus.CREATED, indexResponse.status());

            DeleteRequest request = new DeleteRequest("posts", "doc", "async");

            // tag::delete-execute-listener
            ActionListener<DeleteResponse> listener = new ActionListener<DeleteResponse>() {
                @Override
                public void onResponse(DeleteResponse deleteResponse) {
                    // <1>
                }

                @Override
                public void onFailure(Exception e) {
                    // <2>
                }
            };
            // end::delete-execute-listener

            // Replace the empty listener by a blocking listener in test
            final CountDownLatch latch = new CountDownLatch(1);
            listener = new LatchedActionListener<>(listener, latch);

            // tag::delete-execute-async
            client.deleteAsync(request, RequestOptions.DEFAULT, listener); // <1>
            // end::delete-execute-async

            assertTrue(latch.await(30L, TimeUnit.SECONDS));
        }
    }

    @SuppressWarnings("unused")
    public void testBulk() throws Exception {
        RestHighLevelClient client = highLevelClient();
        {
            // tag::bulk-request
            BulkRequest request = new BulkRequest(); // <1>
            request.add(new IndexRequest("posts", "doc", "1")  // <2>
                    .source(XContentType.JSON,"field", "foo"));
            request.add(new IndexRequest("posts", "doc", "2")  // <3>
                    .source(XContentType.JSON,"field", "bar"));
            request.add(new IndexRequest("posts", "doc", "3")  // <4>
                    .source(XContentType.JSON,"field", "baz"));
            // end::bulk-request
            // tag::bulk-execute
            BulkResponse bulkResponse = client.bulk(request, RequestOptions.DEFAULT);
            // end::bulk-execute
            assertSame(RestStatus.OK, bulkResponse.status());
            assertFalse(bulkResponse.hasFailures());
        }
        {
            // tag::bulk-request-with-mixed-operations
            BulkRequest request = new BulkRequest();
            request.add(new DeleteRequest("posts", "doc", "3")); // <1>
            request.add(new UpdateRequest("posts", "doc", "2") // <2>
                    .doc(XContentType.JSON,"other", "test"));
            request.add(new IndexRequest("posts", "doc", "4")  // <3>
                    .source(XContentType.JSON,"field", "baz"));
            // end::bulk-request-with-mixed-operations
            BulkResponse bulkResponse = client.bulk(request, RequestOptions.DEFAULT);
            assertSame(RestStatus.OK, bulkResponse.status());
            assertFalse(bulkResponse.hasFailures());

            // tag::bulk-response
            for (BulkItemResponse bulkItemResponse : bulkResponse) { // <1>
                DocWriteResponse itemResponse = bulkItemResponse.getResponse(); // <2>

                if (bulkItemResponse.getOpType() == DocWriteRequest.OpType.INDEX
                        || bulkItemResponse.getOpType() == DocWriteRequest.OpType.CREATE) { // <3>
                    IndexResponse indexResponse = (IndexResponse) itemResponse;

                } else if (bulkItemResponse.getOpType() == DocWriteRequest.OpType.UPDATE) { // <4>
                    UpdateResponse updateResponse = (UpdateResponse) itemResponse;

                } else if (bulkItemResponse.getOpType() == DocWriteRequest.OpType.DELETE) { // <5>
                    DeleteResponse deleteResponse = (DeleteResponse) itemResponse;
                }
            }
            // end::bulk-response
            // tag::bulk-has-failures
            if (bulkResponse.hasFailures()) { // <1>

            }
            // end::bulk-has-failures
            // tag::bulk-errors
            for (BulkItemResponse bulkItemResponse : bulkResponse) {
                if (bulkItemResponse.isFailed()) { // <1>
                    BulkItemResponse.Failure failure = bulkItemResponse.getFailure(); // <2>

                }
            }
            // end::bulk-errors
        }
        {
            BulkRequest request = new BulkRequest();
            // tag::bulk-request-timeout
            request.timeout(TimeValue.timeValueMinutes(2)); // <1>
            request.timeout("2m"); // <2>
            // end::bulk-request-timeout
            // tag::bulk-request-refresh
            request.setRefreshPolicy(WriteRequest.RefreshPolicy.WAIT_UNTIL); // <1>
            request.setRefreshPolicy("wait_for");                            // <2>
            // end::bulk-request-refresh
            // tag::bulk-request-active-shards
            request.waitForActiveShards(2); // <1>
            request.waitForActiveShards(ActiveShardCount.ALL); // <2>
            // end::bulk-request-active-shards

            // tag::bulk-execute-listener
            ActionListener<BulkResponse> listener = new ActionListener<BulkResponse>() {
                @Override
                public void onResponse(BulkResponse bulkResponse) {
                    // <1>
                }

                @Override
                public void onFailure(Exception e) {
                    // <2>
                }
            };
            // end::bulk-execute-listener

            // Replace the empty listener by a blocking listener in test
            final CountDownLatch latch = new CountDownLatch(1);
            listener = new LatchedActionListener<>(listener, latch);

            // tag::bulk-execute-async
            client.bulkAsync(request, RequestOptions.DEFAULT, listener); // <1>
            // end::bulk-execute-async

            assertTrue(latch.await(30L, TimeUnit.SECONDS));
        }
    }

    @SuppressWarnings("unused")
    public void testReindex() throws Exception {
        RestHighLevelClient client = highLevelClient();
        {
            String mapping =
                "\"doc\": {\n" +
                    "    \"properties\": {\n" +
                    "      \"user\": {\n" +
                    "        \"type\": \"text\"\n" +
                    "      },\n" +
                    "      \"field1\": {\n" +
                    "        \"type\": \"integer\"\n" +
                    "      },\n" +
                    "      \"field2\": {\n" +
                    "        \"type\": \"integer\"\n" +
                    "      }\n" +
                    "    }\n" +
                    "  }";
            createIndex("source1", Settings.EMPTY, mapping);
            createIndex("source2", Settings.EMPTY, mapping);
            createPipeline("my_pipeline");
        }
        {
            // tag::reindex-request
            ReindexRequest request = new ReindexRequest(); // <1>
            request.setSourceIndices("source1", "source2"); // <2>
            request.setDestIndex("dest");  // <3>
            // end::reindex-request
            // tag::reindex-request-versionType
            request.setDestVersionType(VersionType.EXTERNAL); // <1>
            // end::reindex-request-versionType
            // tag::reindex-request-opType
            request.setDestOpType("create"); // <1>
            // end::reindex-request-opType
            // tag::reindex-request-conflicts
            request.setConflicts("proceed"); // <1>
            // end::reindex-request-conflicts
            // tag::reindex-request-typeOrQuery
            request.setSourceDocTypes("doc"); // <1>
            request.setSourceQuery(new TermQueryBuilder("user", "kimchy")); // <2>
            // end::reindex-request-typeOrQuery
            // tag::reindex-request-size
            request.setSize(10); // <1>
            // end::reindex-request-size
            // tag::reindex-request-sourceSize
            request.setSourceBatchSize(100); // <1>
            // end::reindex-request-sourceSize
            // tag::reindex-request-pipeline
            request.setDestPipeline("my_pipeline"); // <1>
            // end::reindex-request-pipeline
            // tag::reindex-request-sort
            request.addSortField("field1", SortOrder.DESC); // <1>
            request.addSortField("field2", SortOrder.ASC); // <2>
            // end::reindex-request-sort
            // tag::reindex-request-script
            request.setScript(
                new Script(
                    ScriptType.INLINE, "painless",
                    "if (ctx._source.user == 'kimchy') {ctx._source.likes++;}",
                    Collections.emptyMap())); // <1>
            // end::reindex-request-script
            // tag::reindex-request-remote
            request.setRemoteInfo(
                new RemoteInfo(
                    "https", "localhost", 9002, null, new BytesArray(new MatchAllQueryBuilder().toString()),
                    "user", "pass", Collections.emptyMap(), new TimeValue(100, TimeUnit.MILLISECONDS),
                    new TimeValue(100, TimeUnit.SECONDS)
                )
            ); // <1>
            // end::reindex-request-remote
            request.setRemoteInfo(null); // Remove it for tests
            // tag::reindex-request-timeout
            request.setTimeout(TimeValue.timeValueMinutes(2)); // <1>
            // end::reindex-request-timeout
            // tag::reindex-request-refresh
            request.setRefresh(true); // <1>
            // end::reindex-request-refresh
            // tag::reindex-request-slices
            request.setSlices(2); // <1>
            // end::reindex-request-slices
            // tag::reindex-request-scroll
            request.setScroll(TimeValue.timeValueMinutes(10)); // <1>
            // end::reindex-request-scroll


            // tag::reindex-execute
            BulkByScrollResponse bulkResponse = client.reindex(request, RequestOptions.DEFAULT);
            // end::reindex-execute
            assertSame(0, bulkResponse.getSearchFailures().size());
            assertSame(0, bulkResponse.getBulkFailures().size());
            // tag::reindex-response
            TimeValue timeTaken = bulkResponse.getTook(); // <1>
            boolean timedOut = bulkResponse.isTimedOut(); // <2>
            long totalDocs = bulkResponse.getTotal(); // <3>
            long updatedDocs = bulkResponse.getUpdated(); // <4>
            long createdDocs = bulkResponse.getCreated(); // <5>
            long deletedDocs = bulkResponse.getDeleted(); // <6>
            long batches = bulkResponse.getBatches(); // <7>
            long noops = bulkResponse.getNoops(); // <8>
            long versionConflicts = bulkResponse.getVersionConflicts(); // <9>
            long bulkRetries = bulkResponse.getBulkRetries(); // <10>
            long searchRetries = bulkResponse.getSearchRetries(); // <11>
            TimeValue throttledMillis = bulkResponse.getStatus().getThrottled(); // <12>
            TimeValue throttledUntilMillis = bulkResponse.getStatus().getThrottledUntil(); // <13>
            List<ScrollableHitSource.SearchFailure> searchFailures = bulkResponse.getSearchFailures(); // <14>
            List<BulkItemResponse.Failure> bulkFailures = bulkResponse.getBulkFailures(); // <15>
            // end::reindex-response
        }
        {
            ReindexRequest request = new ReindexRequest();
            request.setSourceIndices("source1");
            request.setDestIndex("dest");

            // tag::reindex-execute-listener
            ActionListener<BulkByScrollResponse> listener = new ActionListener<BulkByScrollResponse>() {
                @Override
                public void onResponse(BulkByScrollResponse bulkResponse) {
                    // <1>
                }

                @Override
                public void onFailure(Exception e) {
                    // <2>
                }
            };
            // end::reindex-execute-listener

            // Replace the empty listener by a blocking listener in test
            final CountDownLatch latch = new CountDownLatch(1);
            listener = new LatchedActionListener<>(listener, latch);

            // tag::reindex-execute-async
            client.reindexAsync(request, RequestOptions.DEFAULT, listener); // <1>
            // end::reindex-execute-async

            assertTrue(latch.await(30L, TimeUnit.SECONDS));
        }
    }

    @SuppressWarnings("unused")
<<<<<<< HEAD
    public void testRethrottle() throws Exception {
=======
    public void testReindexRethrottle() throws Exception {
>>>>>>> 7dbc4032
        RestHighLevelClient client = highLevelClient();
        TaskId taskId = new TaskId("oTUltX4IQMOUUVeiohTt8A:124");
        {
            // tag::rethrottle-disable-request
            RethrottleRequest request = new RethrottleRequest(taskId); // <1>
            // end::rethrottle-disable-request
        }

        {
            // tag::rethrottle-request
            RethrottleRequest request = new RethrottleRequest(taskId, 100.0f); // <1>
            // end::rethrottle-request
        }

        {
            RethrottleRequest request = new RethrottleRequest(taskId);
            // tag::rethrottle-request-execution
            client.reindexRethrottle(request, RequestOptions.DEFAULT);       // <1>
            client.updateByQueryRethrottle(request, RequestOptions.DEFAULT); // <2>
            client.deleteByQueryRethrottle(request, RequestOptions.DEFAULT); // <3>
            // end::rethrottle-request-execution
        }

        // tag::rethrottle-request-async-listener
        ActionListener<ListTasksResponse> listener = new ActionListener<ListTasksResponse>() {
            @Override
            public void onResponse(ListTasksResponse response) {
                // <1>
            }

            @Override
            public void onFailure(Exception e) {
                // <2>
            }
        };
        // end::rethrottle-request-async-listener

        // Replace the empty listener by a blocking listener in test
        final CountDownLatch latch = new CountDownLatch(3);
        listener = new LatchedActionListener<>(listener, latch);

        RethrottleRequest request = new RethrottleRequest(taskId);
        // tag::rethrottle-execute-async
        client.reindexRethrottleAsync(request, RequestOptions.DEFAULT, listener);       // <1>
        client.updateByQueryRethrottleAsync(request, RequestOptions.DEFAULT, listener); // <2>
        client.deleteByQueryRethrottleAsync(request, RequestOptions.DEFAULT, listener); // <3>
        // end::rethrottle-execute-async
        assertTrue(latch.await(30L, TimeUnit.SECONDS));
    }

    @SuppressWarnings("unused")
    public void testUpdateByQuery() throws Exception {
        RestHighLevelClient client = highLevelClient();
        {
            String mapping =
                "\"doc\": {\n" +
                    "    \"properties\": {\n" +
                    "      \"user\": {\n" +
                    "        \"type\": \"text\"\n" +
                    "      },\n" +
                    "      \"field1\": {\n" +
                    "        \"type\": \"integer\"\n" +
                    "      },\n" +
                    "      \"field2\": {\n" +
                    "        \"type\": \"integer\"\n" +
                    "      }\n" +
                    "    }\n" +
                    "  }";
            createIndex("source1", Settings.EMPTY, mapping);
            createIndex("source2", Settings.EMPTY, mapping);
            createPipeline("my_pipeline");
        }
        {
            // tag::update-by-query-request
            UpdateByQueryRequest request = new UpdateByQueryRequest("source1", "source2"); // <1>
            // end::update-by-query-request
            // tag::update-by-query-request-conflicts
            request.setConflicts("proceed"); // <1>
            // end::update-by-query-request-conflicts
            // tag::update-by-query-request-typeOrQuery
            request.setDocTypes("doc"); // <1>
            request.setQuery(new TermQueryBuilder("user", "kimchy")); // <2>
            // end::update-by-query-request-typeOrQuery
            // tag::update-by-query-request-size
            request.setSize(10); // <1>
            // end::update-by-query-request-size
            // tag::update-by-query-request-scrollSize
            request.setBatchSize(100); // <1>
            // end::update-by-query-request-scrollSize
            // tag::update-by-query-request-pipeline
            request.setPipeline("my_pipeline"); // <1>
            // end::update-by-query-request-pipeline
            // tag::update-by-query-request-script
            request.setScript(
                new Script(
                    ScriptType.INLINE, "painless",
                    "if (ctx._source.user == 'kimchy') {ctx._source.likes++;}",
                    Collections.emptyMap())); // <1>
            // end::update-by-query-request-script
            // tag::update-by-query-request-timeout
            request.setTimeout(TimeValue.timeValueMinutes(2)); // <1>
            // end::update-by-query-request-timeout
            // tag::update-by-query-request-refresh
            request.setRefresh(true); // <1>
            // end::update-by-query-request-refresh
            // tag::update-by-query-request-slices
            request.setSlices(2); // <1>
            // end::update-by-query-request-slices
            // tag::update-by-query-request-scroll
            request.setScroll(TimeValue.timeValueMinutes(10)); // <1>
            // end::update-by-query-request-scroll
            // tag::update-by-query-request-routing
            request.setRouting("=cat"); // <1>
            // end::update-by-query-request-routing
            // tag::update-by-query-request-indicesOptions
            request.setIndicesOptions(IndicesOptions.LENIENT_EXPAND_OPEN); // <1>
            // end::update-by-query-request-indicesOptions

            // tag::update-by-query-execute
            BulkByScrollResponse bulkResponse = client.updateByQuery(request, RequestOptions.DEFAULT);
            // end::update-by-query-execute
            assertSame(0, bulkResponse.getSearchFailures().size());
            assertSame(0, bulkResponse.getBulkFailures().size());
            // tag::update-by-query-response
            TimeValue timeTaken = bulkResponse.getTook(); // <1>
            boolean timedOut = bulkResponse.isTimedOut(); // <2>
            long totalDocs = bulkResponse.getTotal(); // <3>
            long updatedDocs = bulkResponse.getUpdated(); // <4>
            long deletedDocs = bulkResponse.getDeleted(); // <5>
            long batches = bulkResponse.getBatches(); // <6>
            long noops = bulkResponse.getNoops(); // <7>
            long versionConflicts = bulkResponse.getVersionConflicts(); // <8>
            long bulkRetries = bulkResponse.getBulkRetries(); // <9>
            long searchRetries = bulkResponse.getSearchRetries(); // <10>
            TimeValue throttledMillis = bulkResponse.getStatus().getThrottled(); // <11>
            TimeValue throttledUntilMillis = bulkResponse.getStatus().getThrottledUntil(); // <12>
            List<ScrollableHitSource.SearchFailure> searchFailures = bulkResponse.getSearchFailures(); // <13>
            List<BulkItemResponse.Failure> bulkFailures = bulkResponse.getBulkFailures(); // <14>
            // end::update-by-query-response
        }
        {
            UpdateByQueryRequest request = new UpdateByQueryRequest();
            request.indices("source1");

            // tag::update-by-query-execute-listener
            ActionListener<BulkByScrollResponse> listener = new ActionListener<BulkByScrollResponse>() {
                @Override
                public void onResponse(BulkByScrollResponse bulkResponse) {
                    // <1>
                }

                @Override
                public void onFailure(Exception e) {
                    // <2>
                }
            };
            // end::update-by-query-execute-listener

            // Replace the empty listener by a blocking listener in test
            final CountDownLatch latch = new CountDownLatch(1);
            listener = new LatchedActionListener<>(listener, latch);

            // tag::update-by-query-execute-async
            client.updateByQueryAsync(request, RequestOptions.DEFAULT, listener); // <1>
            // end::update-by-query-execute-async

            assertTrue(latch.await(30L, TimeUnit.SECONDS));
        }
    }

    @SuppressWarnings("unused")
    public void testDeleteByQuery() throws Exception {
        RestHighLevelClient client = highLevelClient();
        {
            String mapping =
                "\"doc\": {\n" +
                    "    \"properties\": {\n" +
                    "      \"user\": {\n" +
                    "        \"type\": \"text\"\n" +
                    "      },\n" +
                    "      \"field1\": {\n" +
                    "        \"type\": \"integer\"\n" +
                    "      },\n" +
                    "      \"field2\": {\n" +
                    "        \"type\": \"integer\"\n" +
                    "      }\n" +
                    "    }\n" +
                    "  }";
            createIndex("source1", Settings.EMPTY, mapping);
            createIndex("source2", Settings.EMPTY, mapping);
        }
        {
            // tag::delete-by-query-request
            DeleteByQueryRequest request = new DeleteByQueryRequest("source1", "source2"); // <1>
            // end::delete-by-query-request
            // tag::delete-by-query-request-conflicts
            request.setConflicts("proceed"); // <1>
            // end::delete-by-query-request-conflicts
            // tag::delete-by-query-request-typeOrQuery
            request.setDocTypes("doc"); // <1>
            request.setQuery(new TermQueryBuilder("user", "kimchy")); // <2>
            // end::delete-by-query-request-typeOrQuery
            // tag::delete-by-query-request-size
            request.setSize(10); // <1>
            // end::delete-by-query-request-size
            // tag::delete-by-query-request-scrollSize
            request.setBatchSize(100); // <1>
            // end::delete-by-query-request-scrollSize
            // tag::delete-by-query-request-timeout
            request.setTimeout(TimeValue.timeValueMinutes(2)); // <1>
            // end::delete-by-query-request-timeout
            // tag::delete-by-query-request-refresh
            request.setRefresh(true); // <1>
            // end::delete-by-query-request-refresh
            // tag::delete-by-query-request-slices
            request.setSlices(2); // <1>
            // end::delete-by-query-request-slices
            // tag::delete-by-query-request-scroll
            request.setScroll(TimeValue.timeValueMinutes(10)); // <1>
            // end::delete-by-query-request-scroll
            // tag::delete-by-query-request-routing
            request.setRouting("=cat"); // <1>
            // end::delete-by-query-request-routing
            // tag::delete-by-query-request-indicesOptions
            request.setIndicesOptions(IndicesOptions.LENIENT_EXPAND_OPEN); // <1>
            // end::delete-by-query-request-indicesOptions

            // tag::delete-by-query-execute
            BulkByScrollResponse bulkResponse = client.deleteByQuery(request, RequestOptions.DEFAULT);
            // end::delete-by-query-execute
            assertSame(0, bulkResponse.getSearchFailures().size());
            assertSame(0, bulkResponse.getBulkFailures().size());
            // tag::delete-by-query-response
            TimeValue timeTaken = bulkResponse.getTook(); // <1>
            boolean timedOut = bulkResponse.isTimedOut(); // <2>
            long totalDocs = bulkResponse.getTotal(); // <3>
            long deletedDocs = bulkResponse.getDeleted(); // <4>
            long batches = bulkResponse.getBatches(); // <5>
            long noops = bulkResponse.getNoops(); // <6>
            long versionConflicts = bulkResponse.getVersionConflicts(); // <7>
            long bulkRetries = bulkResponse.getBulkRetries(); // <8>
            long searchRetries = bulkResponse.getSearchRetries(); // <9>
            TimeValue throttledMillis = bulkResponse.getStatus().getThrottled(); // <10>
            TimeValue throttledUntilMillis = bulkResponse.getStatus().getThrottledUntil(); // <11>
            List<ScrollableHitSource.SearchFailure> searchFailures = bulkResponse.getSearchFailures(); // <12>
            List<BulkItemResponse.Failure> bulkFailures = bulkResponse.getBulkFailures(); // <13>
            // end::delete-by-query-response
        }
        {
            DeleteByQueryRequest request = new DeleteByQueryRequest();
            request.indices("source1");

            // tag::delete-by-query-execute-listener
            ActionListener<BulkByScrollResponse> listener = new ActionListener<BulkByScrollResponse>() {
                @Override
                public void onResponse(BulkByScrollResponse bulkResponse) {
                    // <1>
                }

                @Override
                public void onFailure(Exception e) {
                    // <2>
                }
            };
            // end::delete-by-query-execute-listener

            // Replace the empty listener by a blocking listener in test
            final CountDownLatch latch = new CountDownLatch(1);
            listener = new LatchedActionListener<>(listener, latch);

            // tag::delete-by-query-execute-async
            client.deleteByQueryAsync(request, RequestOptions.DEFAULT, listener); // <1>
            // end::delete-by-query-execute-async

            assertTrue(latch.await(30L, TimeUnit.SECONDS));
        }
    }

    @SuppressWarnings("unused")
    public void testGet() throws Exception {
        RestHighLevelClient client = highLevelClient();
        {
            Request createIndex = new Request("PUT", "/posts");
            createIndex.setJsonEntity(
                    "{\n" +
                    "    \"mappings\" : {\n" +
                    "        \"doc\" : {\n" +
                    "            \"properties\" : {\n" +
                    "                \"message\" : {\n" +
                    "                    \"type\": \"text\",\n" +
                    "                    \"store\": true\n" +
                    "                }\n" +
                    "            }\n" +
                    "        }\n" +
                    "    }\n" +
                    "}");
            Response response = client().performRequest(createIndex);
            assertEquals(200, response.getStatusLine().getStatusCode());

            IndexRequest indexRequest = new IndexRequest("posts", "doc", "1")
                    .source("user", "kimchy",
                            "postDate", new Date(),
                            "message", "trying out Elasticsearch");
            IndexResponse indexResponse = client.index(indexRequest, RequestOptions.DEFAULT);
            assertEquals(DocWriteResponse.Result.CREATED, indexResponse.getResult());
        }
        {
            //tag::get-request
            GetRequest getRequest = new GetRequest(
                    "posts", // <1>
                    "doc",  // <2>
                    "1");   // <3>
            //end::get-request

            //tag::get-execute
            GetResponse getResponse = client.get(getRequest, RequestOptions.DEFAULT);
            //end::get-execute
            assertTrue(getResponse.isExists());
            assertEquals(3, getResponse.getSourceAsMap().size());
            //tag::get-response
            String index = getResponse.getIndex();
            String type = getResponse.getType();
            String id = getResponse.getId();
            if (getResponse.isExists()) {
                long version = getResponse.getVersion();
                String sourceAsString = getResponse.getSourceAsString();        // <1>
                Map<String, Object> sourceAsMap = getResponse.getSourceAsMap(); // <2>
                byte[] sourceAsBytes = getResponse.getSourceAsBytes();          // <3>
            } else {
                // <4>
            }
            //end::get-response
        }
        {
            GetRequest request = new GetRequest("posts", "doc", "1");
            //tag::get-request-no-source
            request.fetchSourceContext(FetchSourceContext.DO_NOT_FETCH_SOURCE); // <1>
            //end::get-request-no-source
            GetResponse getResponse = client.get(request, RequestOptions.DEFAULT);
            assertNull(getResponse.getSourceInternal());
        }
        {
            GetRequest request = new GetRequest("posts", "doc", "1");
            //tag::get-request-source-include
            String[] includes = new String[]{"message", "*Date"};
            String[] excludes = Strings.EMPTY_ARRAY;
            FetchSourceContext fetchSourceContext =
                    new FetchSourceContext(true, includes, excludes);
            request.fetchSourceContext(fetchSourceContext); // <1>
            //end::get-request-source-include
            GetResponse getResponse = client.get(request, RequestOptions.DEFAULT);
            Map<String, Object> sourceAsMap = getResponse.getSourceAsMap();
            assertEquals(2, sourceAsMap.size());
            assertEquals("trying out Elasticsearch", sourceAsMap.get("message"));
            assertTrue(sourceAsMap.containsKey("postDate"));
        }
        {
            GetRequest request = new GetRequest("posts", "doc", "1");
            //tag::get-request-source-exclude
            String[] includes = Strings.EMPTY_ARRAY;
            String[] excludes = new String[]{"message"};
            FetchSourceContext fetchSourceContext =
                    new FetchSourceContext(true, includes, excludes);
            request.fetchSourceContext(fetchSourceContext); // <1>
            //end::get-request-source-exclude
            GetResponse getResponse = client.get(request, RequestOptions.DEFAULT);
            Map<String, Object> sourceAsMap = getResponse.getSourceAsMap();
            assertEquals(2, sourceAsMap.size());
            assertEquals("kimchy", sourceAsMap.get("user"));
            assertTrue(sourceAsMap.containsKey("postDate"));
        }
        {
            GetRequest request = new GetRequest("posts", "doc", "1");
            //tag::get-request-stored
            request.storedFields("message"); // <1>
            GetResponse getResponse = client.get(request, RequestOptions.DEFAULT);
            String message = getResponse.getField("message").getValue(); // <2>
            //end::get-request-stored
            assertEquals("trying out Elasticsearch", message);
            assertEquals(1, getResponse.getFields().size());
            assertNull(getResponse.getSourceInternal());
        }
        {
            GetRequest request = new GetRequest("posts", "doc", "1");
            //tag::get-request-routing
            request.routing("routing"); // <1>
            //end::get-request-routing
            //tag::get-request-preference
            request.preference("preference"); // <1>
            //end::get-request-preference
            //tag::get-request-realtime
            request.realtime(false); // <1>
            //end::get-request-realtime
            //tag::get-request-refresh
            request.refresh(true); // <1>
            //end::get-request-refresh
            //tag::get-request-version
            request.version(2); // <1>
            //end::get-request-version
            //tag::get-request-version-type
            request.versionType(VersionType.EXTERNAL); // <1>
            //end::get-request-version-type
        }
        {
            GetRequest request = new GetRequest("posts", "doc", "1");

            // tag::get-execute-listener
            ActionListener<GetResponse> listener = new ActionListener<GetResponse>() {
                @Override
                public void onResponse(GetResponse getResponse) {
                    // <1>
                }

                @Override
                public void onFailure(Exception e) {
                    // <2>
                }
            };
            // end::get-execute-listener

            // Replace the empty listener by a blocking listener in test
            final CountDownLatch latch = new CountDownLatch(1);
            listener = new LatchedActionListener<>(listener, latch);

            //tag::get-execute-async
            client.getAsync(request, RequestOptions.DEFAULT, listener); // <1>
            //end::get-execute-async

            assertTrue(latch.await(30L, TimeUnit.SECONDS));
        }
        {
            //tag::get-indexnotfound
            GetRequest request = new GetRequest("does_not_exist", "doc", "1");
            try {
                GetResponse getResponse = client.get(request, RequestOptions.DEFAULT);
            } catch (ElasticsearchException e) {
                if (e.status() == RestStatus.NOT_FOUND) {
                    // <1>
                }
            }
            //end::get-indexnotfound
        }
        {
            // tag::get-conflict
            try {
                GetRequest request = new GetRequest("posts", "doc", "1").version(2);
                GetResponse getResponse = client.get(request, RequestOptions.DEFAULT);
            } catch (ElasticsearchException exception) {
                if (exception.status() == RestStatus.CONFLICT) {
                    // <1>
                }
            }
            // end::get-conflict
        }
    }

    public void testExists() throws Exception {
        RestHighLevelClient client = highLevelClient();
        // tag::exists-request
        GetRequest getRequest = new GetRequest(
            "posts", // <1>
            "doc",   // <2>
            "1");    // <3>
        getRequest.fetchSourceContext(new FetchSourceContext(false)); // <4>
        getRequest.storedFields("_none_");                            // <5>
        // end::exists-request
        {
            // tag::exists-execute
            boolean exists = client.exists(getRequest, RequestOptions.DEFAULT);
            // end::exists-execute
            assertFalse(exists);
        }
        {
            // tag::exists-execute-listener
            ActionListener<Boolean> listener = new ActionListener<Boolean>() {
                @Override
                public void onResponse(Boolean exists) {
                    // <1>
                }

                @Override
                public void onFailure(Exception e) {
                    // <2>
                }
            };
            // end::exists-execute-listener

            // Replace the empty listener by a blocking listener in test
            final CountDownLatch latch = new CountDownLatch(1);
            listener = new LatchedActionListener<>(listener, latch);

            // tag::exists-execute-async
            client.existsAsync(getRequest, RequestOptions.DEFAULT, listener); // <1>
            // end::exists-execute-async

            assertTrue(latch.await(30L, TimeUnit.SECONDS));
        }
    }

    public void testBulkProcessor() throws InterruptedException {
        RestHighLevelClient client = highLevelClient();
        {
            // tag::bulk-processor-init
            BulkProcessor.Listener listener = new BulkProcessor.Listener() { // <1>
                @Override
                public void beforeBulk(long executionId, BulkRequest request) {
                    // <2>
                }

                @Override
                public void afterBulk(long executionId, BulkRequest request,
                        BulkResponse response) {
                    // <3>
                }

                @Override
                public void afterBulk(long executionId, BulkRequest request, Throwable failure) {
                    // <4>
                }
            };

            BulkProcessor bulkProcessor = BulkProcessor.builder(
                            (request, bulkListener) -> client.bulkAsync(request, RequestOptions.DEFAULT, bulkListener),
                            listener).build(); // <5>
            // end::bulk-processor-init
            assertNotNull(bulkProcessor);

            // tag::bulk-processor-add
            IndexRequest one = new IndexRequest("posts", "doc", "1").
                    source(XContentType.JSON, "title",
                            "In which order are my Elasticsearch queries executed?");
            IndexRequest two = new IndexRequest("posts", "doc", "2")
                    .source(XContentType.JSON, "title",
                            "Current status and upcoming changes in Elasticsearch");
            IndexRequest three = new IndexRequest("posts", "doc", "3")
                    .source(XContentType.JSON, "title",
                            "The Future of Federated Search in Elasticsearch");

            bulkProcessor.add(one);
            bulkProcessor.add(two);
            bulkProcessor.add(three);
            // end::bulk-processor-add

            // tag::bulk-processor-await
            boolean terminated = bulkProcessor.awaitClose(30L, TimeUnit.SECONDS); // <1>
            // end::bulk-processor-await
            assertTrue(terminated);

            // tag::bulk-processor-close
            bulkProcessor.close();
            // end::bulk-processor-close
        }
        {
            // tag::bulk-processor-listener
            BulkProcessor.Listener listener = new BulkProcessor.Listener() {
                @Override
                public void beforeBulk(long executionId, BulkRequest request) {
                    int numberOfActions = request.numberOfActions(); // <1>
                    logger.debug("Executing bulk [{}] with {} requests",
                            executionId, numberOfActions);
                }

                @Override
                public void afterBulk(long executionId, BulkRequest request,
                        BulkResponse response) {
                    if (response.hasFailures()) { // <2>
                        logger.warn("Bulk [{}] executed with failures", executionId);
                    } else {
                        logger.debug("Bulk [{}] completed in {} milliseconds",
                                executionId, response.getTook().getMillis());
                    }
                }

                @Override
                public void afterBulk(long executionId, BulkRequest request, Throwable failure) {
                    logger.error("Failed to execute bulk", failure); // <3>
                }
            };
            // end::bulk-processor-listener

            // tag::bulk-processor-options
            BulkProcessor.Builder builder = BulkProcessor.builder(
                    (request, bulkListener) -> client.bulkAsync(request, RequestOptions.DEFAULT, bulkListener), listener);
            builder.setBulkActions(500); // <1>
            builder.setBulkSize(new ByteSizeValue(1L, ByteSizeUnit.MB)); // <2>
            builder.setConcurrentRequests(0); // <3>
            builder.setFlushInterval(TimeValue.timeValueSeconds(10L)); // <4>
            builder.setBackoffPolicy(BackoffPolicy
                    .constantBackoff(TimeValue.timeValueSeconds(1L), 3)); // <5>
            // end::bulk-processor-options
        }
    }

    @SuppressWarnings("unused")
    public void testMultiGet() throws Exception {
        RestHighLevelClient client = highLevelClient();

        {
            Request createIndex = new Request("PUT", "/index");
            createIndex.setJsonEntity(
                    "{\n" +
                    "    \"mappings\" : {\n" +
                    "        \"type\" : {\n" +
                    "            \"properties\" : {\n" +
                    "                \"foo\" : {\n" +
                    "                    \"type\": \"text\",\n" +
                    "                    \"store\": true\n" +
                    "                }\n" +
                    "            }\n" +
                    "        }\n" +
                    "    }\n" +
                    "}");
            Response response = client().performRequest(createIndex);
            assertEquals(200, response.getStatusLine().getStatusCode());
        }

        Map<String, Object> source = new HashMap<>();
        source.put("foo", "val1");
        source.put("bar", "val2");
        source.put("baz", "val3");
        client.index(new IndexRequest("index", "type", "example_id")
            .source(source)
            .setRefreshPolicy(RefreshPolicy.IMMEDIATE), RequestOptions.DEFAULT);

        {
            // tag::multi-get-request
            MultiGetRequest request = new MultiGetRequest();
            request.add(new MultiGetRequest.Item(
                "index",         // <1>
                "type",          // <2>
                "example_id"));  // <3>
            request.add(new MultiGetRequest.Item("index", "type", "another_id"));  // <4>
            // end::multi-get-request

            // Add a missing index so we can test it.
            request.add(new MultiGetRequest.Item("missing_index", "type", "id"));

            // tag::multi-get-request-item-extras
            request.add(new MultiGetRequest.Item("index", "type", "with_routing")
                .routing("some_routing"));          // <1>
            request.add(new MultiGetRequest.Item("index", "type", "with_version")
                .versionType(VersionType.EXTERNAL)  // <2>
                .version(10123L));                  // <3>
            // end::multi-get-request-item-extras
            // tag::multi-get-request-top-level-extras
            request.preference("some_preference");  // <1>
            request.realtime(false);                // <2>
            request.refresh(true);                  // <3>
            // end::multi-get-request-top-level-extras

            // tag::multi-get-execute
            MultiGetResponse response = client.mget(request, RequestOptions.DEFAULT);
            // end::multi-get-execute

            // tag::multi-get-response
            MultiGetItemResponse firstItem = response.getResponses()[0];
            assertNull(firstItem.getFailure());              // <1>
            GetResponse firstGet = firstItem.getResponse();  // <2>
            String index = firstItem.getIndex();
            String type = firstItem.getType();
            String id = firstItem.getId();
            if (firstGet.isExists()) {
                long version = firstGet.getVersion();
                String sourceAsString = firstGet.getSourceAsString();        // <3>
                Map<String, Object> sourceAsMap = firstGet.getSourceAsMap(); // <4>
                byte[] sourceAsBytes = firstGet.getSourceAsBytes();          // <5>
            } else {
                // <6>
            }
            // end::multi-get-response

            assertTrue(firstGet.isExists());
            assertEquals(source, firstGet.getSource());

            MultiGetItemResponse missingIndexItem = response.getResponses()[2];
            // tag::multi-get-indexnotfound
            assertNull(missingIndexItem.getResponse());                // <1>
            Exception e = missingIndexItem.getFailure().getFailure();  // <2>
            ElasticsearchException ee = (ElasticsearchException) e;    // <3>
            // TODO status is broken! fix in a followup
            // assertEquals(RestStatus.NOT_FOUND, ee.status());        // <4>
            assertThat(e.getMessage(),
                containsString("reason=no such index"));               // <5>
            // end::multi-get-indexnotfound

            // tag::multi-get-execute-listener
            ActionListener<MultiGetResponse> listener = new ActionListener<MultiGetResponse>() {
                @Override
                public void onResponse(MultiGetResponse response) {
                    // <1>
                }

                @Override
                public void onFailure(Exception e) {
                    // <2>
                }
            };
            // end::multi-get-execute-listener

            // Replace the empty listener by a blocking listener in test
            final CountDownLatch latch = new CountDownLatch(1);
            listener = new LatchedActionListener<>(listener, latch);

            // tag::multi-get-execute-async
            client.mgetAsync(request, RequestOptions.DEFAULT, listener); // <1>
            // end::multi-get-execute-async

            assertTrue(latch.await(30L, TimeUnit.SECONDS));
        }
        {
            MultiGetRequest request = new MultiGetRequest();
            // tag::multi-get-request-no-source
            request.add(new MultiGetRequest.Item("index", "type", "example_id")
                .fetchSourceContext(FetchSourceContext.DO_NOT_FETCH_SOURCE));  // <1>
            // end::multi-get-request-no-source
            MultiGetItemResponse item = unwrapAndAssertExample(client.mget(request, RequestOptions.DEFAULT));
            assertNull(item.getResponse().getSource());
        }
        {
            MultiGetRequest request = new MultiGetRequest();
            // tag::multi-get-request-source-include
            String[] includes = new String[] {"foo", "*r"};
            String[] excludes = Strings.EMPTY_ARRAY;
            FetchSourceContext fetchSourceContext =
                    new FetchSourceContext(true, includes, excludes);
            request.add(new MultiGetRequest.Item("index", "type", "example_id")
                .fetchSourceContext(fetchSourceContext));  // <1>
            // end::multi-get-request-source-include
            MultiGetItemResponse item = unwrapAndAssertExample(client.mget(request, RequestOptions.DEFAULT));
            assertThat(item.getResponse().getSource(), hasEntry("foo", "val1"));
            assertThat(item.getResponse().getSource(), hasEntry("bar", "val2"));
            assertThat(item.getResponse().getSource(), not(hasKey("baz")));
        }
        {
            MultiGetRequest request = new MultiGetRequest();
            // tag::multi-get-request-source-exclude
            String[] includes = Strings.EMPTY_ARRAY;
            String[] excludes = new String[] {"foo", "*r"};
            FetchSourceContext fetchSourceContext =
                    new FetchSourceContext(true, includes, excludes);
            request.add(new MultiGetRequest.Item("index", "type", "example_id")
                .fetchSourceContext(fetchSourceContext));  // <1>
            // end::multi-get-request-source-exclude
            MultiGetItemResponse item = unwrapAndAssertExample(client.mget(request, RequestOptions.DEFAULT));
            assertThat(item.getResponse().getSource(), not(hasKey("foo")));
            assertThat(item.getResponse().getSource(), not(hasKey("bar")));
            assertThat(item.getResponse().getSource(), hasEntry("baz", "val3"));
        }
        {
            MultiGetRequest request = new MultiGetRequest();
            // tag::multi-get-request-stored
            request.add(new MultiGetRequest.Item("index", "type", "example_id")
                .storedFields("foo"));  // <1>
            MultiGetResponse response = client.mget(request, RequestOptions.DEFAULT);
            MultiGetItemResponse item = response.getResponses()[0];
            String value = item.getResponse().getField("foo").getValue(); // <2>
            // end::multi-get-request-stored
            assertNull(item.getResponse().getSource());
            assertEquals("val1", value);
        }
        {
            // tag::multi-get-conflict
            MultiGetRequest request = new MultiGetRequest();
            request.add(new MultiGetRequest.Item("index", "type", "example_id")
                .version(1000L));
            MultiGetResponse response = client.mget(request, RequestOptions.DEFAULT);
            MultiGetItemResponse item = response.getResponses()[0];
            assertNull(item.getResponse());                          // <1>
            Exception e = item.getFailure().getFailure();            // <2>
            ElasticsearchException ee = (ElasticsearchException) e;  // <3>
            // TODO status is broken! fix in a followup
            // assertEquals(RestStatus.CONFLICT, ee.status());          // <4>
            assertThat(e.getMessage(),
                containsString("version conflict, current version [1] is "
                    + "different than the one provided [1000]"));    // <5>
            // end::multi-get-conflict
        }

    }

    private MultiGetItemResponse unwrapAndAssertExample(MultiGetResponse response) {
        assertThat(response.getResponses(), arrayWithSize(1));
        MultiGetItemResponse item = response.getResponses()[0];
        assertEquals("index", item.getIndex());
        assertEquals("type", item.getType());
        assertEquals("example_id", item.getId());
        return item;
    }
}<|MERGE_RESOLUTION|>--- conflicted
+++ resolved
@@ -897,11 +897,7 @@
     }
 
     @SuppressWarnings("unused")
-<<<<<<< HEAD
-    public void testRethrottle() throws Exception {
-=======
     public void testReindexRethrottle() throws Exception {
->>>>>>> 7dbc4032
         RestHighLevelClient client = highLevelClient();
         TaskId taskId = new TaskId("oTUltX4IQMOUUVeiohTt8A:124");
         {
