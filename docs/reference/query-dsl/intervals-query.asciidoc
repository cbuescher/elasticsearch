[[query-dsl-intervals-query]]
=== Intervals query
++++
<titleabbrev>Intervals</titleabbrev>
++++

Returns documents based on the order and proximity of matching terms.

The `intervals` query uses *matching rules*, constructed from a small set of
definitions. These rules are then applied to terms from a specified `field`.

The definitions produce sequences of minimal intervals that span terms in a
body of text. These intervals can be further combined and filtered by
parent sources.


[[intervals-query-ex-request]]
==== Example request

The following `intervals` search returns documents containing `my
favorite food` without any gap, followed by `hot water` or `cold porridge` in the
`my_text` field.

This search would match a `my_text` value of `my favorite food is cold
porridge` but not `when it's cold my favorite food is porridge`.

[source,console]
--------------------------------------------------
POST _search
{
  "query": {
    "intervals" : {
      "my_text" : {
        "all_of" : {
          "ordered" : true,
          "intervals" : [
            {
              "match" : {
                "query" : "my favorite food",
                "max_gaps" : 0,
                "ordered" : true
              }
            },
            {
              "any_of" : {
                "intervals" : [
                  { "match" : { "query" : "hot water" } },
                  { "match" : { "query" : "cold porridge" } }
                ]
              }
            }
          ]
        }
      }
    }
  }
}
--------------------------------------------------

[[intervals-top-level-params]]
==== Top-level parameters for `intervals`
[[intervals-rules]]
`<field>`::
+
--
(Required, rule object) Field you wish to search.

The value of this parameter is a rule object used to match documents
based on matching terms, order, and proximity.

Valid rules include:

* <<intervals-match,`match`>>
* <<intervals-prefix,`prefix`>>
* <<intervals-wildcard,`wildcard`>>
* <<intervals-regexp,`regexp`>>
* <<intervals-fuzzy,`fuzzy`>>
* <<intervals-range,`range`>>
* <<intervals-all_of,`all_of`>>
* <<intervals-any_of,`any_of`>>
--

[[intervals-match]]
==== `match` rule parameters

The `match` rule matches analyzed text.

`query`::
(Required, string) Text you wish to find in the provided `<field>`.

`max_gaps`::
+
--
(Optional, integer) Maximum number of positions between the matching terms.
Terms further apart than this are not considered matches. Defaults to
`-1`.

If unspecified or set to `-1`, there is no width restriction on the match. If
set to `0`, the terms must appear next to each other.
--

`ordered`::
(Optional, Boolean)
If `true`, matching terms must appear in their specified order. Defaults to
`false`.

`analyzer`::
(Optional, string) <<analysis, analyzer>> used to analyze terms in the `query`.
Defaults to the top-level `<field>`'s analyzer.

`filter`::
(Optional, <<interval_filter,interval filter>> rule object) An optional interval
filter.

`use_field`::
(Optional, string) If specified, then match intervals from this
field rather than the top-level `<field>`. Terms are analyzed using the
search analyzer from this field. This allows you to search across multiple
fields as if they were all the same field; for example, you could index the same
text into stemmed and unstemmed fields, and search for stemmed tokens near
unstemmed ones.

[[intervals-prefix]]
==== `prefix` rule parameters

The `prefix` rule matches terms that start with a specified set of characters.
This prefix can expand to match at most `indices.query.bool.max_clause_count`
<<search-settings,search setting>> terms. If the prefix matches more terms,
{es} returns an error. You can use the
<<index-prefixes,`index-prefixes`>> option in the field mapping to avoid this
limit.

`prefix`::
(Required, string) Beginning characters of terms you wish to find in the
top-level `<field>`.

`analyzer`::
(Optional, string) <<analysis, analyzer>> used to normalize the `prefix`.
Defaults to the top-level `<field>`'s analyzer.

`use_field`::
+
--
(Optional, string) If specified, then match intervals from this field rather
than the top-level `<field>`.

The `prefix` is normalized using the search analyzer from this field, unless a
separate `analyzer` is specified.
--

[[intervals-wildcard]]
==== `wildcard` rule parameters

The `wildcard` rule matches terms using a wildcard pattern. This pattern can
expand to match at most  `indices.query.bool.max_clause_count`
<<search-settings,search setting>> terms. If the pattern matches more terms,
{es} returns an error.

`pattern`::
(Required, string) Wildcard pattern used to find matching terms.
+
--
This parameter supports two wildcard operators:

* `?`, which matches any single character
* `*`, which can match zero or more characters, including an empty one

WARNING: Avoid beginning patterns with `*` or `?`. This can increase
the iterations needed to find matching terms and slow search performance.
--
`analyzer`::
(Optional, string) <<analysis, analyzer>> used to normalize the `pattern`.
Defaults to the top-level `<field>`'s analyzer.

`use_field`::
+
--
(Optional, string) If specified, match intervals from this field rather than the
top-level `<field>`.

The `pattern` is normalized using the search analyzer from this field, unless
`analyzer` is specified separately.
--

[[intervals-regexp]]
==== `regexp` rule parameters

The `regexp` rule matches terms using a regular expression pattern.
This pattern can expand to match at most  `indices.query.bool.max_clause_count`
<<search-settings,search setting>> terms.
If the pattern matches more terms,{es} returns an error.

`pattern`::
(Required, string) Regexp pattern used to find matching terms.
For a list of operators supported by the
`regexp` pattern, see <<regexp-syntax, Regular expression syntax>>.

WARNING: Avoid using wildcard patterns, such as `.*` or `.*?+``. This can
increase the iterations needed to find matching terms and slow search
performance.
--
`analyzer`::
(Optional, string) <<analysis, analyzer>> used to normalize the `pattern`.
Defaults to the top-level `<field>`'s analyzer.
<<<<<<< HEAD

=======
>>>>>>> 649acc49
--
`use_field`::
+
--
(Optional, string) If specified, match intervals from this field rather than the
top-level `<field>`.

The `pattern` is normalized using the search analyzer from this field, unless
`analyzer` is specified separately.
--

[[intervals-fuzzy]]
==== `fuzzy` rule parameters

The `fuzzy` rule matches terms that are similar to the provided term, within an
edit distance defined by <<fuzziness>>. If the fuzzy expansion matches more than
`indices.query.bool.max_clause_count`
<<search-settings,search setting>> terms, {es} returns an error.

`term`::
(Required, string) The term to match

`prefix_length`::
(Optional, integer) Number of beginning characters left unchanged when creating
expansions. Defaults to `0`.

`transpositions`::
(Optional, Boolean) Indicates whether edits include transpositions of two
adjacent characters (ab → ba). Defaults to `true`.

`fuzziness`::
(Optional, string) Maximum edit distance allowed for matching. See <<fuzziness>>
for valid values and more information. Defaults to `auto`.

`analyzer`::
(Optional, string) <<analysis, analyzer>> used to normalize the `term`.
Defaults to the top-level `<field>` 's analyzer.

`use_field`::
+
--
(Optional, string) If specified, match intervals from this field rather than the
top-level `<field>`.

The `term` is normalized using the search analyzer from this field, unless
`analyzer` is specified separately.
--

[[intervals-range]]
==== `range` rule parameters

The `range` rule matches terms contained within a provided range.
This range can expand to match at most  `indices.query.bool.max_clause_count`
<<search-settings,search setting>> terms.
If the range matches more terms,{es} returns an error.

`gt`::
(Optional, string) Greater than: match terms greater than the provided term.

`gte`::
(Optional, string) Greater than or equal to: match terms greater than or
equal to the provided term.

`lt`::
(Optional, string) Less than: match terms less than the provided term.

`lte`::
(Optional, string) Less than or equal to: match terms less than or
equal to the provided term.

NOTE: It is required to provide one of `gt` or `gte` params.
It is required to provide one of `lt` or `lte` params.


`analyzer`::
(Optional, string) <<analysis, analyzer>> used to normalize the `pattern`.
Defaults to the top-level `<field>`'s analyzer.

`use_field`::
(Optional, string) If specified, match intervals from this field rather than the
top-level `<field>`.


[[intervals-all_of]]
==== `all_of` rule parameters

The `all_of` rule returns matches that span a combination of other rules.

`intervals`::
(Required, array of rule objects) An array of rules to combine. All rules must
produce a match in a document for the overall source to match.

`max_gaps`::
+
--
(Optional, integer) Maximum number of positions between the matching terms.
Intervals produced by the rules further apart than this are not considered
matches. Defaults to `-1`.

If unspecified or set to `-1`, there is no width restriction on the match. If
set to `0`, the terms must appear next to each other.
--

`ordered`::
(Optional, Boolean) If `true`, intervals produced by the rules should appear in
the order in which they are specified. Defaults to `false`.

`filter`::
(Optional, <<interval_filter,interval filter>> rule object) Rule used to filter
returned intervals.

[[intervals-any_of]]
==== `any_of` rule parameters

The `any_of` rule returns intervals produced by any of its sub-rules.

`intervals`::
(Required, array of rule objects) An array of rules to match.

`filter`::
(Optional, <<interval_filter,interval filter>> rule object) Rule used to filter
returned intervals.

[[interval_filter]]
==== `filter` rule parameters

The `filter` rule returns intervals based on a query. See
<<interval-filter-rule-ex>> for an example.

`after`::
(Optional, query object) Query used to return intervals that follow an interval
from the `filter` rule.

`before`::
(Optional, query object) Query used to return intervals that occur before an
interval from the `filter` rule.

`contained_by`::
(Optional, query object) Query used to return intervals contained by an interval
from the `filter` rule.

`containing`::
(Optional, query object) Query used to return intervals that contain an interval
from the `filter` rule.

`not_contained_by`::
(Optional, query object) Query used to return intervals that are *not*
contained by an interval from the `filter` rule.

`not_containing`::
(Optional, query object) Query used to return intervals that do *not* contain
an interval from the `filter` rule.

`not_overlapping`::
(Optional, query object) Query used to return intervals that do *not* overlap
with an interval from the `filter` rule.

`overlapping`::
(Optional, query object) Query used to return intervals that overlap with an
interval from the `filter` rule.

`script`::
(Optional, <<modules-scripting-using, script object>>) Script used to return
matching documents. This script must return a boolean value, `true` or `false`.
See <<interval-script-filter>> for an example.


[[intervals-query-note]]
==== Notes

[[interval-filter-rule-ex]]
===== Filter example

The following search includes a `filter` rule. It returns documents that have
the words `hot` and `porridge` within 10 positions of each other, without the
word `salty` in between:

[source,console]
--------------------------------------------------
POST _search
{
  "query": {
    "intervals" : {
      "my_text" : {
        "match" : {
          "query" : "hot porridge",
          "max_gaps" : 10,
          "filter" : {
            "not_containing" : {
              "match" : {
                "query" : "salty"
              }
            }
          }
        }
      }
    }
  }
}
--------------------------------------------------

[[interval-script-filter]]
===== Script filters

You can use a script to filter intervals based on their start position, end
position, and internal gap count. The following `filter` script uses the
`interval` variable with the `start`, `end`, and `gaps` methods:

[source,console]
--------------------------------------------------
POST _search
{
  "query": {
    "intervals" : {
      "my_text" : {
        "match" : {
          "query" : "hot porridge",
          "filter" : {
            "script" : {
              "source" : "interval.start > 10 && interval.end < 20 && interval.gaps == 0"
            }
          }
        }
      }
    }
  }
}
--------------------------------------------------


[[interval-minimization]]
===== Minimization

The intervals query always minimizes intervals, to ensure that queries can
run in linear time. This can sometimes cause surprising results, particularly
when using `max_gaps` restrictions or filters. For example, take the
following query, searching for `salty` contained within the phrase `hot
porridge`:

[source,console]
--------------------------------------------------
POST _search
{
  "query": {
    "intervals" : {
      "my_text" : {
        "match" : {
          "query" : "salty",
          "filter" : {
            "contained_by" : {
              "match" : {
                "query" : "hot porridge"
              }
            }
          }
        }
      }
    }
  }
}
--------------------------------------------------

This query does *not* match a document containing the phrase `hot porridge is
salty porridge`, because the intervals returned by the match query for `hot
porridge` only cover the initial two terms in this document, and these do not
overlap the intervals covering `salty`.<|MERGE_RESOLUTION|>--- conflicted
+++ resolved
@@ -202,10 +202,6 @@
 `analyzer`::
 (Optional, string) <<analysis, analyzer>> used to normalize the `pattern`.
 Defaults to the top-level `<field>`'s analyzer.
-<<<<<<< HEAD
-
-=======
->>>>>>> 649acc49
 --
 `use_field`::
 +
