--- conflicted
+++ resolved
@@ -43,11 +43,7 @@
         float boost = AbstractQueryBuilder.DEFAULT_BOOST;
         String queryName = null;
 
-<<<<<<< HEAD
-        List<SpanQueryBuilder> clauses = newArrayList();
-=======
-        List<SpanQuery> clauses = new ArrayList<>();
->>>>>>> db5e225a
+        List<SpanQueryBuilder> clauses = new ArrayList<>();
 
         String currentFieldName = null;
         XContentParser.Token token;
