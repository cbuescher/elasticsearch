/*
 * Licensed to Elasticsearch under one or more contributor
 * license agreements. See the NOTICE file distributed with
 * this work for additional information regarding copyright
 * ownership. Elasticsearch licenses this file to you under
 * the Apache License, Version 2.0 (the "License"); you may
 * not use this file except in compliance with the License.
 * You may obtain a copy of the License at
 *
 *    http://www.apache.org/licenses/LICENSE-2.0
 *
 * Unless required by applicable law or agreed to in writing,
 * software distributed under the License is distributed on an
 * "AS IS" BASIS, WITHOUT WARRANTIES OR CONDITIONS OF ANY
 * KIND, either express or implied.  See the License for the
 * specific language governing permissions and limitations
 * under the License.
 */

package org.elasticsearch.test;

import com.fasterxml.jackson.core.io.JsonStringEncoder;
import org.apache.lucene.search.BoostQuery;
import org.apache.lucene.search.Query;
import org.apache.lucene.search.TermQuery;
import org.apache.lucene.search.spans.SpanBoostQuery;
import org.elasticsearch.ElasticsearchParseException;
import org.elasticsearch.Version;
import org.elasticsearch.action.support.PlainActionFuture;
import org.elasticsearch.common.ParsingException;
import org.elasticsearch.common.Strings;
import org.elasticsearch.common.bytes.BytesReference;
import org.elasticsearch.common.collect.Tuple;
import org.elasticsearch.common.io.stream.BytesStreamOutput;
import org.elasticsearch.common.io.stream.NamedWriteableAwareStreamInput;
import org.elasticsearch.common.io.stream.StreamInput;
import org.elasticsearch.common.io.stream.Writeable.Reader;
import org.elasticsearch.common.unit.Fuzziness;
import org.elasticsearch.common.xcontent.DeprecationHandler;
import org.elasticsearch.common.xcontent.NamedXContentRegistry;
import org.elasticsearch.common.xcontent.ToXContent;
import org.elasticsearch.common.xcontent.XContentBuilder;
import org.elasticsearch.common.xcontent.XContentFactory;
import org.elasticsearch.common.xcontent.XContentGenerator;
import org.elasticsearch.common.xcontent.XContentHelper;
import org.elasticsearch.common.xcontent.XContentParseException;
import org.elasticsearch.common.xcontent.XContentParser;
import org.elasticsearch.common.xcontent.XContentType;
import org.elasticsearch.common.xcontent.json.JsonXContent;
import org.elasticsearch.index.query.AbstractQueryBuilder;
import org.elasticsearch.index.query.QueryBuilder;
import org.elasticsearch.index.query.QueryRewriteContext;
import org.elasticsearch.index.query.QueryShardContext;
import org.elasticsearch.index.query.Rewriteable;
import org.elasticsearch.index.query.support.QueryParsers;
import org.elasticsearch.search.internal.SearchContext;
import org.joda.time.DateTime;
import org.joda.time.DateTimeZone;

import java.io.IOException;
import java.time.Instant;
import java.util.ArrayList;
import java.util.Collections;
import java.util.Deque;
import java.util.HashSet;
import java.util.LinkedList;
import java.util.List;
import java.util.Locale;
import java.util.Map;
import java.util.Set;

import static org.elasticsearch.index.query.AbstractQueryBuilder.parseInnerQueryBuilder;
import static org.elasticsearch.test.EqualsHashCodeTestUtils.checkEqualsAndHashCode;
import static org.hamcrest.CoreMatchers.equalTo;
import static org.hamcrest.Matchers.containsString;
import static org.hamcrest.Matchers.either;
import static org.hamcrest.Matchers.greaterThan;
import static org.hamcrest.Matchers.instanceOf;


public abstract class AbstractQueryTestCase<QB extends AbstractQueryBuilder<QB>> extends AbstractBuilderTestCase {

    private static final int NUMBER_OF_TESTQUERIES = 20;

    public final QB createTestQueryBuilder() {
        return createTestQueryBuilder(supportsBoost(), supportsQueryName());
    }

    public final QB createTestQueryBuilder(boolean supportsBoost, boolean supportsQueryName) {
        QB query = doCreateTestQueryBuilder();
        if (supportsBoost && randomBoolean()) {
            query.boost(2.0f / randomIntBetween(1, 20));
        }
        if (supportsQueryName && randomBoolean()) {
            query.queryName(createUniqueRandomName());
        }
        return query;
    }

    /**
     * Create the query that is being tested
     */
    protected abstract QB doCreateTestQueryBuilder();

    public void testNegativeBoosts() {
        QB testQuery = createTestQueryBuilder();
        IllegalArgumentException exc =
            expectThrows(IllegalArgumentException.class, () -> testQuery.boost(-0.5f));
        assertThat(exc.getMessage(), containsString("negative [boost]"));
    }

    /**
     * Generic test that creates new query from the test query and checks both for equality
     * and asserts equality on the two queries.
     */
    public void testFromXContent() throws IOException {
        for (int runs = 0; runs < NUMBER_OF_TESTQUERIES; runs++) {
            QB testQuery = createTestQueryBuilder();
            XContentType xContentType = randomFrom(XContentType.values());
            BytesReference shuffledXContent = toShuffledXContent(testQuery, xContentType, ToXContent.EMPTY_PARAMS, randomBoolean(),
                    shuffleProtectedFields());
            assertParsedQuery(createParser(xContentType.xContent(), shuffledXContent), testQuery);
            for (Map.Entry<String, QB> alternateVersion : getAlternateVersions().entrySet()) {
                String queryAsString = alternateVersion.getKey();
                assertParsedQuery(createParser(JsonXContent.jsonXContent, queryAsString), alternateVersion.getValue());
            }
        }
    }

    /**
     * Subclasses can override this method and return an array of fieldnames which should be protected from
     * recursive random shuffling in the {@link #testFromXContent()} test case
     */
    protected String[] shuffleProtectedFields() {
        return Strings.EMPTY_ARRAY;
    }

    /**
     * Test that unknown field trigger ParsingException.
     * To find the right position in the root query, we add a marker as `queryName` which
     * all query builders support. The added bogus field after that should trigger the exception.
     * Queries that allow arbitrary field names at this level need to override this test.
     */
    public void testUnknownField() throws IOException {
        String marker = "#marker#";
        QB testQuery;
        do {
            testQuery = createTestQueryBuilder();
        } while (testQuery.toString().contains(marker));
        testQuery.queryName(marker); // to find root query to add additional bogus field there
        String queryAsString = testQuery.toString().replace("\"" + marker + "\"", "\"" + marker + "\", \"bogusField\" : \"someValue\"");
        try {
            parseQuery(queryAsString);
            fail("expected ParsingException or XContentParsingException");
        } catch (ParsingException | XContentParseException e) {
            // we'd like to see the offending field name here
            assertThat(e.getMessage(), containsString("bogusField"));
        }

    }

    /**
     * Test that adding an additional object within each object of the otherwise correct query always triggers some kind of
     * parse exception. Some specific objects do not cause any exception as they can hold arbitrary content; they can be
     * declared by overriding {@link #getObjectsHoldingArbitraryContent()}.
     */
    public final void testUnknownObjectException() throws IOException {
        Set<String> candidates = new HashSet<>();
        // Adds the valid query to the list of queries to modify and test
        candidates.add(createTestQueryBuilder().toString());
        // Adds the alternates versions of the query too
        candidates.addAll(getAlternateVersions().keySet());

        List<Tuple<String, Boolean>> testQueries = alterateQueries(candidates, getObjectsHoldingArbitraryContent());
        for (Tuple<String, Boolean> testQuery : testQueries) {
            boolean expectedException = testQuery.v2();
            try {
                parseQuery(testQuery.v1());
                if (expectedException) {
                    fail("some parsing exception expected for query: " + testQuery);
                }
            } catch (ParsingException | ElasticsearchParseException | XContentParseException e) {
                // different kinds of exception wordings depending on location
                // of mutation, so no simple asserts possible here
                if (expectedException == false) {
                    throw new AssertionError("unexpected exception when parsing query:\n" + testQuery, e);
                }
            } catch (IllegalArgumentException e) {
                if (expectedException == false) {
                    throw new AssertionError("unexpected exception when parsing query:\n" + testQuery, e);
                }
                assertThat(e.getMessage(), containsString("unknown field [newField], parser not found"));
            }
        }
    }

    /**
     * Traverses the json tree of the valid query provided as argument and mutates it one or more times by adding one object within each
     * object encountered.
     *
     * For instance given the following valid term query:
     * {
     *     "term" : {
     *         "field" : {
     *             "value" : "foo"
     *         }
     *     }
     * }
     *
     * The following two mutations will be generated, and an exception is expected when trying to parse them:
     * {
     *     "term" : {
     *         "newField" : {
     *             "field" : {
     *                 "value" : "foo"
     *             }
     *         }
     *     }
     * }
     *
     * {
     *     "term" : {
     *         "field" : {
     *             "newField" : {
     *                 "value" : "foo"
     *             }
     *         }
     *     }
     * }
     *
     * Every mutation is then added to the list of results with a boolean flag indicating if a parsing exception is expected or not
     * for the mutation. Some specific objects do not cause any exception as they can hold arbitrary content; they are passed using the
     * arbitraryMarkers parameter.
     */
    static List<Tuple<String, Boolean>> alterateQueries(Set<String> queries, Set<String> arbitraryMarkers) throws IOException {
        List<Tuple<String, Boolean>> results = new ArrayList<>();

        // Indicate if a part of the query can hold any arbitrary content
        boolean hasArbitraryContent = (arbitraryMarkers != null && arbitraryMarkers.isEmpty() == false);

        for (String query : queries) {
            // Track the number of query mutations
            int mutation = 0;

            while (true) {
                boolean expectException = true;

                BytesStreamOutput out = new BytesStreamOutput();
                try (
                    XContentGenerator generator = XContentType.JSON.xContent().createGenerator(out);
                    XContentParser parser = JsonXContent.jsonXContent
                        .createParser(NamedXContentRegistry.EMPTY, DeprecationHandler.THROW_UNSUPPORTED_OPERATION, query);
                ) {
                    int objectIndex = -1;
                    Deque<String> levels = new LinkedList<>();

                    // Parse the valid query and inserts a new object level called "newField"
                    XContentParser.Token token;
                    while ((token = parser.nextToken()) != null) {
                        if (token == XContentParser.Token.START_ARRAY) {
                            levels.addLast(parser.currentName());
                        } else if (token == XContentParser.Token.START_OBJECT) {
                            objectIndex++;
                            levels.addLast(parser.currentName());

                            if (objectIndex == mutation) {
                                // We reached the place in the object tree where we want to insert a new object level
                                generator.writeStartObject();
                                generator.writeFieldName("newField");
                                generator.copyCurrentStructure(parser);
                                generator.writeEndObject();

                                if (hasArbitraryContent) {
                                    // The query has one or more fields that hold arbitrary content. If the current
                                    // field is one (or a child) of those, no exception is expected when parsing the mutated query.
                                    for (String marker : arbitraryMarkers) {
                                        if (levels.contains(marker)) {
                                            expectException = false;
                                            break;
                                        }
                                    }
                                }

                                // Jump to next token
                                continue;
                            }
                        } else if (token == XContentParser.Token.END_OBJECT || token == XContentParser.Token.END_ARRAY) {
                            levels.removeLast();
                        }

                        // We are walking through the object tree, so we can safely copy the current node
                        generator.copyCurrentEvent(parser);
                    }

                    if (objectIndex < mutation) {
                        // We did not reach the insertion point, there's no more mutations to try
                        break;
                    } else {
                        // We reached the expected insertion point, so next time we'll try one step further
                        mutation++;
                    }
                }

                results.add(new Tuple<>(out.bytes().utf8ToString(), expectException));
            }
        }
        return results;
    }

    /**
     * Returns a set of object names that won't trigger any exception (uncluding their children) when testing that unknown
     * objects cause parse exceptions through {@link #testUnknownObjectException()}. Default is an empty set. Can be overridden
     * by subclasses that test queries which contain objects that get parsed on the data nodes (e.g. score functions) or objects
     * that can contain arbitrary content (e.g. documents for percolate or more like this query, params for scripts). In such
     * cases no exception would get thrown.
     */
    protected Set<String> getObjectsHoldingArbitraryContent() {
        return Collections.emptySet();
    }

    /**
     * Test that wraps the randomly generated query into an array as follows: { "query_name" : [{}]}
     * This causes unexpected situations in parser code that may not be handled properly.
     */
    public final void testQueryWrappedInArray() {
        QB queryBuilder = createTestQueryBuilder();
        String queryName = queryBuilder.getName();
        String validQuery = queryBuilder.toString();
        queryWrappedInArrayTest(queryName, validQuery);
        for (String query : getAlternateVersions().keySet()) {
            queryWrappedInArrayTest(queryName, query);
        }
    }

    private void queryWrappedInArrayTest(String queryName, String validQuery) {
        int i = validQuery.indexOf("\"" + queryName + "\"");
        assertThat(i, greaterThan(0));

        int insertionPosition;
        for (insertionPosition = i; insertionPosition < validQuery.length(); insertionPosition++) {
            if (validQuery.charAt(insertionPosition) == ':') {
                break;
            }
        }
        insertionPosition++;

        int endArrayPosition;
        for (endArrayPosition = validQuery.length() - 1; endArrayPosition >= 0; endArrayPosition--) {
            if (validQuery.charAt(endArrayPosition) == '}') {
                break;
            }
        }

        String testQuery = validQuery.substring(0, insertionPosition) + "[" +
                validQuery.substring(insertionPosition, endArrayPosition) + "]" +
                validQuery.substring(endArrayPosition, validQuery.length());

        ParsingException e = expectThrows(ParsingException.class, () -> parseQuery(testQuery));
        assertEquals("[" + queryName + "] query malformed, no start_object after query name", e.getMessage());
    }

    /**
     * Returns alternate string representation of the query that need to be tested as they are never used as output
     * of {@link QueryBuilder#toXContent(XContentBuilder, ToXContent.Params)}. By default there are no alternate versions.
     */
    protected Map<String, QB> getAlternateVersions() {
        return Collections.emptyMap();
    }

    /**
     * Parses the query provided as string argument and compares it with the expected result provided as argument as a {@link QueryBuilder}
     */
    protected void assertParsedQuery(String queryAsString, QueryBuilder expectedQuery) throws IOException {
        QueryBuilder newQuery = parseQuery(queryAsString);
        assertNotSame(newQuery, expectedQuery);
        assertEquals(expectedQuery, newQuery);
        assertEquals(expectedQuery.hashCode(), newQuery.hashCode());
    }

    /**
     * Parses the query provided as bytes argument and compares it with the expected result provided as argument as a {@link QueryBuilder}
     */
    private void assertParsedQuery(XContentParser parser, QueryBuilder expectedQuery) throws IOException {
        QueryBuilder newQuery = parseQuery(parser);
        assertNotSame(newQuery, expectedQuery);
        assertEquals(expectedQuery, newQuery);
        assertEquals(expectedQuery.hashCode(), newQuery.hashCode());
    }

    protected QueryBuilder parseQuery(AbstractQueryBuilder<?> builder) throws IOException {
        BytesReference bytes = XContentHelper.toXContent(builder, XContentType.JSON, false);
        return parseQuery(createParser(JsonXContent.jsonXContent, bytes));
    }

    protected QueryBuilder parseQuery(String queryAsString) throws IOException {
        XContentParser parser = createParser(JsonXContent.jsonXContent, queryAsString);
        return parseQuery(parser);
    }

    protected QueryBuilder parseQuery(XContentParser parser) throws IOException {
        QueryBuilder parseInnerQueryBuilder = parseInnerQueryBuilder(parser);
        assertNull(parser.nextToken());
        return parseInnerQueryBuilder;
    }

    /**
     * Whether the queries produced by this builder are expected to be cacheable.
     */
    protected boolean builderGeneratesCacheableQueries() {
        return true;
    }

    /**
     * Test creates the {@link Query} from the {@link QueryBuilder} under test and delegates the
     * assertions being made on the result to the implementing subclass.
     */
    public void testToQuery() throws IOException {
        for (int runs = 0; runs < NUMBER_OF_TESTQUERIES; runs++) {
            QueryShardContext context = createShardContext();
            assert context.isCacheable();
            context.setAllowUnmappedFields(true);
            QB firstQuery = createTestQueryBuilder();
            QB controlQuery = copyQuery(firstQuery);
            SearchContext searchContext = getSearchContext(context);
            /* we use a private rewrite context here since we want the most realistic way of asserting that we are cacheable or not.
             * We do it this way in SearchService where
             * we first rewrite the query with a private context, then reset the context and then build the actual lucene query*/
            QueryBuilder rewritten = rewriteQuery(firstQuery, new QueryShardContext(context));
            Query firstLuceneQuery = rewritten.toQuery(context);
            if (isCacheable(firstQuery)) {
                assertTrue("query was marked as not cacheable in the context but this test indicates it should be cacheable: "
                        + firstQuery.toString(), context.isCacheable());
            } else {
                assertFalse("query was marked as cacheable in the context but this test indicates it should not be cacheable: "
                        + firstQuery.toString(), context.isCacheable());
            }
            assertNotNull("toQuery should not return null", firstLuceneQuery);
            assertLuceneQuery(firstQuery, firstLuceneQuery, searchContext);
            //remove after assertLuceneQuery since the assertLuceneQuery impl might access the context as well
            assertTrue(
                    "query is not equal to its copy after calling toQuery, firstQuery: " + firstQuery + ", secondQuery: " + controlQuery,
                    firstQuery.equals(controlQuery));
            assertTrue("equals is not symmetric after calling toQuery, firstQuery: " + firstQuery + ", secondQuery: " + controlQuery,
                    controlQuery.equals(firstQuery));
            assertThat("query copy's hashcode is different from original hashcode after calling toQuery, firstQuery: " + firstQuery
                    + ", secondQuery: " + controlQuery, controlQuery.hashCode(), equalTo(firstQuery.hashCode()));

            QB secondQuery = copyQuery(firstQuery);
            // query _name never should affect the result of toQuery, we randomly set it to make sure
            if (randomBoolean()) {
                secondQuery.queryName(secondQuery.queryName() == null ? randomAlphaOfLengthBetween(1, 30) : secondQuery.queryName()
                        + randomAlphaOfLengthBetween(1, 10));
            }
            searchContext = getSearchContext(context);
            Query secondLuceneQuery = rewriteQuery(secondQuery, context).toQuery(context);
            assertNotNull("toQuery should not return null", secondLuceneQuery);
            assertLuceneQuery(secondQuery, secondLuceneQuery, searchContext);

            if (builderGeneratesCacheableQueries()) {
                assertEquals("two equivalent query builders lead to different lucene queries",
                        rewrite(secondLuceneQuery), rewrite(firstLuceneQuery));
            }

            if (supportsBoost()) {
                secondQuery.boost(firstQuery.boost() + 1f + randomFloat());
                Query thirdLuceneQuery = rewriteQuery(secondQuery, context).toQuery(context);
                assertNotEquals("modifying the boost doesn't affect the corresponding lucene query", rewrite(firstLuceneQuery),
                        rewrite(thirdLuceneQuery));
            }
        }
    }

    private QueryBuilder rewriteQuery(QB queryBuilder, QueryRewriteContext rewriteContext) throws IOException {
        QueryBuilder rewritten = rewriteAndFetch(queryBuilder, rewriteContext);
        // extra safety to fail fast - serialize the rewritten version to ensure it's serializable.
        assertSerialization(rewritten);
        return rewritten;
    }

    protected boolean isCacheable(QB queryBuilder) {
        return true;
    }

    /**
     * Few queries allow you to set the boost on the Java API, although the corresponding parser
     * doesn't parse it as it isn't supported. This method allows to disable boost related tests for those queries.
     * Those queries are easy to identify: their parsers don't parse {@code boost} as they don't apply to the specific query:
     * wrapper query and {@code match_none}.
     */
    protected boolean supportsBoost() {
        return true;
    }

    /**
     * Few queries allow you to set the query name on the Java API, although the corresponding parser
     * doesn't parse it as it isn't supported. This method allows to disable query name related tests for those queries.
     * Those queries are easy to identify: their parsers don't parse {@code _name} as they don't apply to the specific query:
     * wrapper query and {@code match_none}.
     */
    protected boolean supportsQueryName() {
        return true;
    }

    /**
     * Checks the result of {@link QueryBuilder#toQuery(QueryShardContext)} given the original {@link QueryBuilder}
     * and {@link QueryShardContext}. Verifies that named queries and boost are properly handled and delegates to
     * {@link #doAssertLuceneQuery(AbstractQueryBuilder, Query, SearchContext)} for query specific checks.
     */
    private void assertLuceneQuery(QB queryBuilder, Query query, SearchContext context) throws IOException {
        if (queryBuilder.queryName() != null) {
            Query namedQuery = context.getQueryShardContext().copyNamedQueries().get(queryBuilder.queryName());
            assertThat(namedQuery, equalTo(query));
        }
        if (query != null) {
            if (queryBuilder.boost() != AbstractQueryBuilder.DEFAULT_BOOST) {
                assertThat(query, either(instanceOf(BoostQuery.class)).or(instanceOf(SpanBoostQuery.class)));
                if (query instanceof SpanBoostQuery) {
                    SpanBoostQuery spanBoostQuery = (SpanBoostQuery) query;
                    assertThat(spanBoostQuery.getBoost(), equalTo(queryBuilder.boost()));
                    query = spanBoostQuery.getQuery();
                } else {
                    BoostQuery boostQuery = (BoostQuery) query;
                    assertThat(boostQuery.getBoost(), equalTo(queryBuilder.boost()));
                    query = boostQuery.getQuery();
                }
            }
        }
        doAssertLuceneQuery(queryBuilder, query, context);
    }

    /**
     * Checks the result of {@link QueryBuilder#toQuery(QueryShardContext)} given the original {@link QueryBuilder}
     * and {@link QueryShardContext}. Contains the query specific checks to be implemented by subclasses.
     */
    protected abstract void doAssertLuceneQuery(QB queryBuilder, Query query, SearchContext context) throws IOException;

    protected void assertTermOrBoostQuery(Query query, String field, String value, float fieldBoost) {
        if (fieldBoost != AbstractQueryBuilder.DEFAULT_BOOST) {
            assertThat(query, instanceOf(BoostQuery.class));
            BoostQuery boostQuery = (BoostQuery) query;
            assertThat(boostQuery.getBoost(), equalTo(fieldBoost));
            query = boostQuery.getQuery();
        }
        assertTermQuery(query, field, value);
    }

    protected void assertTermQuery(Query query, String field, String value) {
        assertThat(query, instanceOf(TermQuery.class));
        TermQuery termQuery = (TermQuery) query;

        String expectedFieldName = expectedFieldName(field);
        assertThat(termQuery.getTerm().field(), equalTo(expectedFieldName));
        assertThat(termQuery.getTerm().text().toLowerCase(Locale.ROOT), equalTo(value.toLowerCase(Locale.ROOT)));
    }

    /**
     * Test serialization and deserialization of the test query.
     */
    public void testSerialization() throws IOException {
        for (int runs = 0; runs < NUMBER_OF_TESTQUERIES; runs++) {
            QB testQuery = createTestQueryBuilder();
            assertSerialization(testQuery);
        }
    }

    protected QueryBuilder assertSerialization(QueryBuilder testQuery) throws IOException {
        return assertSerialization(testQuery, Version.CURRENT);
    }

    /**
     * Serialize the given query builder and asserts that both are equal
     */
    protected QueryBuilder assertSerialization(QueryBuilder testQuery, Version version) throws IOException {
        try (BytesStreamOutput output = new BytesStreamOutput()) {
            output.setVersion(version);
            output.writeNamedWriteable(testQuery);
            try (StreamInput in = new NamedWriteableAwareStreamInput(output.bytes().streamInput(), namedWriteableRegistry())) {
                in.setVersion(version);
                QueryBuilder deserializedQuery = in.readNamedWriteable(QueryBuilder.class);
                assertEquals(testQuery, deserializedQuery);
                assertEquals(testQuery.hashCode(), deserializedQuery.hashCode());
                assertNotSame(testQuery, deserializedQuery);
                return deserializedQuery;
            }
        }
    }

    public void testEqualsAndHashcode() {
        for (int runs = 0; runs < NUMBER_OF_TESTQUERIES; runs++) {
            // TODO we only change name and boost, we should extend by any sub-test supplying a "mutate" method that randomly changes one
            // aspect of the object under test
            checkEqualsAndHashCode(createTestQueryBuilder(), this::copyQuery, this::mutateInstance);
        }
    }

    public QB mutateInstance(QB instance) throws IOException {
        return changeNameOrBoost(instance);
    }

    /**
     * Generic test that checks that the <code>Strings.toString()</code> method
     * renders the XContent correctly.
     */
    public void testValidOutput() throws IOException {
        for (int runs = 0; runs < NUMBER_OF_TESTQUERIES; runs++) {
            QB testQuery = createTestQueryBuilder();
            XContentType xContentType = XContentType.JSON;
            String toString = Strings.toString(testQuery);
            assertParsedQuery(createParser(xContentType.xContent(), toString), testQuery);
            BytesReference bytes = XContentHelper.toXContent(testQuery, xContentType, false);
            assertParsedQuery(createParser(xContentType.xContent(), bytes), testQuery);
        }
    }

    protected QB changeNameOrBoost(QB original) throws IOException {
        QB secondQuery = copyQuery(original);
        if (randomBoolean()) {
            secondQuery.queryName(secondQuery.queryName() == null ? randomAlphaOfLengthBetween(1, 30) : secondQuery.queryName()
                    + randomAlphaOfLengthBetween(1, 10));
        } else {
            secondQuery.boost(original.boost() + 1f + randomFloat());
        }
        return secondQuery;
    }

    //we use the streaming infra to create a copy of the query provided as argument
    @SuppressWarnings("unchecked")
    private QB copyQuery(QB query) throws IOException {
        Reader<QB> reader = (Reader<QB>) namedWriteableRegistry().getReader(QueryBuilder.class, query.getWriteableName());
        return copyWriteable(query, namedWriteableRegistry(), reader);
    }

    /**
     * create a random value for either {@link AbstractQueryTestCase#BOOLEAN_FIELD_NAME}, {@link AbstractQueryTestCase#INT_FIELD_NAME},
     * {@link AbstractQueryTestCase#DOUBLE_FIELD_NAME}, {@link AbstractQueryTestCase#STRING_FIELD_NAME} or
     * {@link AbstractQueryTestCase#DATE_FIELD_NAME} or {@link AbstractQueryTestCase#DATE_NANOS_FIELD_NAME} or a String value by default
     */
    protected static Object getRandomValueForFieldName(String fieldName) {
        Object value;
        switch (fieldName) {
            case STRING_FIELD_NAME:
            case STRING_ALIAS_FIELD_NAME:
                if (rarely()) {
                    // unicode in 10% cases
                    JsonStringEncoder encoder = JsonStringEncoder.getInstance();
                    value = new String(encoder.quoteAsString(randomUnicodeOfLength(10)));
                } else {
                    value = randomAlphaOfLengthBetween(1, 10);
                }
                break;
            case INT_FIELD_NAME:
                value = randomIntBetween(0, 10);
                break;
            case DOUBLE_FIELD_NAME:
                value = 1 + randomDouble() * 9;
                break;
            case BOOLEAN_FIELD_NAME:
                value = randomBoolean();
                break;
            case DATE_FIELD_NAME:
                value = new DateTime(System.currentTimeMillis(), DateTimeZone.UTC).toString();
                break;
            case DATE_NANOS_FIELD_NAME:
                value = Instant.now().toString();
                break;
            default:
                value = randomAlphaOfLengthBetween(1, 10);
        }
        return value;
    }

    protected static String getRandomQueryText() {
        int terms = randomIntBetween(0, 3);
        StringBuilder builder = new StringBuilder();
        for (int i = 0; i < terms; i++) {
            builder.append(randomAlphaOfLengthBetween(1, 10)).append(" ");
        }
        return builder.toString().trim();
    }

    /**
     * Helper method to return a mapped or a random field
     */
    protected static String getRandomFieldName() {
        // if no type is set then return a random field name
        if (randomBoolean()) {
            return randomAlphaOfLengthBetween(1, 10);
        } else {
            return randomFrom(MAPPED_LEAF_FIELD_NAMES);
        }
    }

    /**
     * Helper method to return a random rewrite method
     */
    protected static String getRandomRewriteMethod() {
        String rewrite;
        if (randomBoolean()) {
            rewrite = randomFrom(QueryParsers.CONSTANT_SCORE,
                    QueryParsers.SCORING_BOOLEAN,
                    QueryParsers.CONSTANT_SCORE_BOOLEAN).getPreferredName();
        } else {
            rewrite = randomFrom(QueryParsers.TOP_TERMS,
                    QueryParsers.TOP_TERMS_BOOST,
                    QueryParsers.TOP_TERMS_BLENDED_FREQS).getPreferredName() + "1";
        }
        return rewrite;
    }

    protected static Fuzziness randomFuzziness(String fieldName) {
        switch (fieldName) {
            case INT_FIELD_NAME:
            case DOUBLE_FIELD_NAME:
            case DATE_FIELD_NAME:
<<<<<<< HEAD
                return Fuzziness.fromEdits(randomIntBetween(0, 2));
=======
                return Fuzziness.build(randomTimeValue());
            case DATE_NANOS_FIELD_NAME:
                return Fuzziness.build(randomTimeValue());
>>>>>>> f3650b45
            default:
                if (randomBoolean()) {
                    return Fuzziness.fromEdits(randomIntBetween(0, 2));
                }
                return Fuzziness.AUTO;
        }
    }

    protected static String randomAnalyzer() {
        return randomFrom("simple", "standard", "keyword", "whitespace");
    }

    protected static String randomMinimumShouldMatch() {
        return randomFrom("1", "-1", "75%", "-25%", "2<75%", "2<-25%");
    }

    /**
     * Call this method to check a valid json string representing the query under test against
     * it's generated json.
     *
     * Note: By the time of this writing (Nov 2015) all queries are taken from the query dsl
     * reference docs mirroring examples there. Here's how the queries were generated:
     *
     * <ul>
     * <li> Take a reference documentation example.
     * <li> Stick it into the createParseableQueryJson method of the respective query test.
     * <li> Manually check that what the QueryBuilder generates equals the input json ignoring default options.
     * <li> Put the manual checks into the assertQueryParsedFromJson method.
     * <li> Now copy the generated json including default options into createParseableQueryJson
     * <li> By now the roundtrip check for the json should be happy.
     * </ul>
     **/
    public static void checkGeneratedJson(String expected, QueryBuilder source) throws IOException {
        // now assert that we actually generate the same JSON
        XContentBuilder builder = XContentFactory.jsonBuilder().prettyPrint();
        source.toXContent(builder, ToXContent.EMPTY_PARAMS);
        assertEquals(
                msg(expected, Strings.toString(builder)),
                expected.replaceAll("\\s+", ""),
                Strings.toString(builder).replaceAll("\\s+", ""));
    }

    private static String msg(String left, String right) {
        int size = Math.min(left.length(), right.length());
        StringBuilder builder = new StringBuilder("size: " + left.length() + " vs. " + right.length());
        builder.append(" content: <<");
        for (int i = 0; i < size; i++) {
            if (left.charAt(i) == right.charAt(i)) {
                builder.append(left.charAt(i));
            } else {
                builder.append(">> ").append("until offset: ").append(i)
                        .append(" [").append(left.charAt(i)).append(" vs.").append(right.charAt(i))
                        .append("] [").append((int) left.charAt(i)).append(" vs.").append((int) right.charAt(i)).append(']');
                return builder.toString();
            }
        }
        if (left.length() != right.length()) {
            int leftEnd = Math.max(size, left.length()) - 1;
            int rightEnd = Math.max(size, right.length()) - 1;
            builder.append(">> ").append("until offset: ").append(size)
                    .append(" [").append(left.charAt(leftEnd)).append(" vs.").append(right.charAt(rightEnd))
                    .append("] [").append((int) left.charAt(leftEnd)).append(" vs.").append((int) right.charAt(rightEnd)).append(']');
            return builder.toString();
        }
        return "";
    }

    /**
     * This test ensures that queries that need to be rewritten have dedicated tests.
     * These queries must override this method accordingly.
     */
    public void testMustRewrite() throws IOException {
        QueryShardContext context = createShardContext();
        context.setAllowUnmappedFields(true);
        QB queryBuilder = createTestQueryBuilder();
        queryBuilder.toQuery(context);
    }

    protected Query rewrite(Query query) throws IOException {
        return query;
    }

    protected QueryBuilder rewriteAndFetch(QueryBuilder builder, QueryRewriteContext context) {
        PlainActionFuture<QueryBuilder> future = new PlainActionFuture<>();
        Rewriteable.rewriteAndFetch(builder, context, future);
        return future.actionGet();
    }

    public boolean isTextField(String fieldName) {
        return fieldName.equals(STRING_FIELD_NAME) || fieldName.equals(STRING_ALIAS_FIELD_NAME);
    }
}<|MERGE_RESOLUTION|>--- conflicted
+++ resolved
@@ -20,6 +20,7 @@
 package org.elasticsearch.test;
 
 import com.fasterxml.jackson.core.io.JsonStringEncoder;
+
 import org.apache.lucene.search.BoostQuery;
 import org.apache.lucene.search.Query;
 import org.apache.lucene.search.TermQuery;
@@ -712,13 +713,8 @@
             case INT_FIELD_NAME:
             case DOUBLE_FIELD_NAME:
             case DATE_FIELD_NAME:
-<<<<<<< HEAD
+            case DATE_NANOS_FIELD_NAME:
                 return Fuzziness.fromEdits(randomIntBetween(0, 2));
-=======
-                return Fuzziness.build(randomTimeValue());
-            case DATE_NANOS_FIELD_NAME:
-                return Fuzziness.build(randomTimeValue());
->>>>>>> f3650b45
             default:
                 if (randomBoolean()) {
                     return Fuzziness.fromEdits(randomIntBetween(0, 2));
