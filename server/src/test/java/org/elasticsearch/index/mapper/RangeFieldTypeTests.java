--- conflicted
+++ resolved
@@ -52,13 +52,8 @@
 import static org.hamcrest.Matchers.containsString;
 import static org.hamcrest.Matchers.instanceOf;
 
-<<<<<<< HEAD
-public class RangeFieldTypeTests extends FieldTypeTestCase<RangeFieldType> {
+public class RangeFieldTypeTests extends FieldTypeTestCase {
     BasicRangeType type;
-=======
-public class RangeFieldTypeTests extends FieldTypeTestCase {
-    RangeType type;
->>>>>>> 7833c3ec
     protected static String FIELDNAME = "field";
     protected static int DISTANCE = 10;
     private static long nowInMillis;
@@ -69,16 +64,9 @@
         nowInMillis = randomNonNegativeLong();
     }
 
-<<<<<<< HEAD
-    @Override
-    protected RangeFieldType createDefaultFieldType(String name, Map<String, String> meta) {
+    protected RangeFieldType createDefaultFieldType(String name) {
         if (type == BasicRangeType.DATE) {
-            return new RangeFieldType(name, true, true, RangeFieldMapper.Defaults.DATE_FORMATTER, meta);
-=======
-    protected RangeFieldType createDefaultFieldType(String name) {
-        if (type == RangeType.DATE) {
             return new RangeFieldType(name, true, true, RangeFieldMapper.Defaults.DATE_FORMATTER, Collections.emptyMap());
->>>>>>> 7833c3ec
         }
         return new RangeFieldType(name, type, true, true, Collections.emptyMap());
     }
