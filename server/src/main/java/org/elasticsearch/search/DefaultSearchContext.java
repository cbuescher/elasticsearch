/*
 * Copyright Elasticsearch B.V. and/or licensed to Elasticsearch B.V. under one
 * or more contributor license agreements. Licensed under the "Elastic License
 * 2.0", the "GNU Affero General Public License v3.0 only", and the "Server Side
 * Public License v 1"; you may not use this file except in compliance with, at
 * your election, the "Elastic License 2.0", the "GNU Affero General Public
 * License v3.0 only", or the "Server Side Public License, v 1".
 */

package org.elasticsearch.search;

import org.apache.lucene.index.DirectoryReader;
import org.apache.lucene.index.IndexReader;
import org.apache.lucene.index.OrdinalMap;
import org.apache.lucene.index.PointValues;
import org.apache.lucene.search.BooleanClause.Occur;
import org.apache.lucene.search.BooleanQuery;
import org.apache.lucene.search.BoostQuery;
import org.apache.lucene.search.FieldDoc;
import org.apache.lucene.search.MatchNoDocsQuery;
import org.apache.lucene.search.Query;
import org.apache.lucene.search.TotalHits;
import org.apache.lucene.util.NumericUtils;
import org.elasticsearch.action.search.SearchShardTask;
import org.elasticsearch.action.search.SearchType;
import org.elasticsearch.cluster.routing.IndexRouting;
import org.elasticsearch.common.lucene.search.Queries;
import org.elasticsearch.core.Nullable;
import org.elasticsearch.core.Releasable;
import org.elasticsearch.core.TimeValue;
import org.elasticsearch.index.IndexMode;
import org.elasticsearch.index.IndexService;
import org.elasticsearch.index.IndexSettings;
import org.elasticsearch.index.IndexVersions;
import org.elasticsearch.index.cache.bitset.BitsetFilterCache;
import org.elasticsearch.index.engine.Engine;
import org.elasticsearch.index.fielddata.FieldDataContext;
import org.elasticsearch.index.fielddata.IndexFieldData;
import org.elasticsearch.index.fielddata.IndexNumericFieldData;
import org.elasticsearch.index.fielddata.IndexOrdinalsFieldData;
import org.elasticsearch.index.mapper.IdLoader;
import org.elasticsearch.index.mapper.KeywordFieldMapper;
import org.elasticsearch.index.mapper.MappedFieldType;
import org.elasticsearch.index.mapper.Mapper;
import org.elasticsearch.index.mapper.NestedLookup;
import org.elasticsearch.index.mapper.SourceLoader;
import org.elasticsearch.index.query.AbstractQueryBuilder;
import org.elasticsearch.index.query.ParsedQuery;
import org.elasticsearch.index.query.QueryBuilder;
import org.elasticsearch.index.query.SearchExecutionContext;
import org.elasticsearch.index.search.NestedHelper;
import org.elasticsearch.index.shard.IndexShard;
import org.elasticsearch.search.aggregations.SearchContextAggregations;
import org.elasticsearch.search.builder.SearchSourceBuilder;
import org.elasticsearch.search.collapse.CollapseContext;
import org.elasticsearch.search.dfs.DfsSearchResult;
import org.elasticsearch.search.fetch.FetchPhase;
import org.elasticsearch.search.fetch.FetchSearchResult;
import org.elasticsearch.search.fetch.StoredFieldsContext;
import org.elasticsearch.search.fetch.subphase.FetchDocValuesContext;
import org.elasticsearch.search.fetch.subphase.FetchFieldsContext;
import org.elasticsearch.search.fetch.subphase.FetchSourceContext;
import org.elasticsearch.search.fetch.subphase.ScriptFieldsContext;
import org.elasticsearch.search.fetch.subphase.highlight.SearchHighlightContext;
import org.elasticsearch.search.internal.ContextIndexSearcher;
import org.elasticsearch.search.internal.ReaderContext;
import org.elasticsearch.search.internal.ScrollContext;
import org.elasticsearch.search.internal.SearchContext;
import org.elasticsearch.search.internal.ShardSearchContextId;
import org.elasticsearch.search.internal.ShardSearchRequest;
import org.elasticsearch.search.profile.Profilers;
import org.elasticsearch.search.query.QuerySearchResult;
import org.elasticsearch.search.rank.context.QueryPhaseRankShardContext;
import org.elasticsearch.search.rank.feature.RankFeatureResult;
import org.elasticsearch.search.rescore.RescoreContext;
import org.elasticsearch.search.slice.SliceBuilder;
import org.elasticsearch.search.sort.SortAndFormats;
import org.elasticsearch.search.suggest.SuggestionSearchContext;

import java.io.IOException;
import java.io.UncheckedIOException;
import java.util.ArrayList;
import java.util.HashMap;
import java.util.List;
import java.util.Map;
import java.util.Set;
import java.util.TreeSet;
import java.util.concurrent.Executor;
import java.util.concurrent.ThreadPoolExecutor;
import java.util.function.LongSupplier;
import java.util.function.ToLongFunction;

import static org.elasticsearch.search.SearchService.DEFAULT_SIZE;

final class DefaultSearchContext extends SearchContext {

    private final ReaderContext readerContext;
    private final ShardSearchRequest request;
    private final SearchShardTarget shardTarget;
    private final LongSupplier relativeTimeSupplier;
    private final SearchType searchType;
    private final IndexShard indexShard;
    private final IndexService indexService;
    private final ContextIndexSearcher searcher;
    private DfsSearchResult dfsResult;
    private QuerySearchResult queryResult;
    private RankFeatureResult rankFeatureResult;
    private FetchSearchResult fetchResult;
    private final float queryBoost;
    private final boolean lowLevelCancellation;
    private TimeValue timeout;
    // terminate after count
    private int terminateAfter = DEFAULT_TERMINATE_AFTER;
    private List<String> groupStats;
    private boolean explain;
    private boolean version = false; // by default, we don't return versions
    private boolean seqAndPrimaryTerm = false;
    private StoredFieldsContext storedFields;
    private ScriptFieldsContext scriptFields;
    private FetchSourceContext fetchSourceContext;
    private FetchDocValuesContext docValuesContext;
    private FetchFieldsContext fetchFieldsContext;
    private int from = -1;
    private int size = -1;
    private SortAndFormats sort;
    private Float minimumScore;
    private boolean trackScores = false; // when sorting, track scores as well...
    private int trackTotalHitsUpTo = SearchContext.DEFAULT_TRACK_TOTAL_HITS_UP_TO;
    private FieldDoc searchAfter;
    private CollapseContext collapse;
    // filter for sliced scroll
    private SliceBuilder sliceBuilder;
    private SearchShardTask task;
    private QueryPhaseRankShardContext queryPhaseRankShardContext;

    /**
     * The original query as sent by the user without the types and aliases
     * applied. Putting things in here leaks them into highlighting so don't add
     * things like the type filter or alias filters.
     */
    private ParsedQuery originalQuery;

    /**
     * The query to actually execute.
     */
    private Query query;
    private ParsedQuery postFilter;
    private Query aliasFilter;
    private SearchContextAggregations aggregations;
    private SearchHighlightContext highlight;
    private SuggestionSearchContext suggest;
    private List<RescoreContext> rescore;
    private Profilers profilers;

    private final Map<String, SearchExtBuilder> searchExtBuilders = new HashMap<>();
    private final SearchExecutionContext searchExecutionContext;
    private final FetchPhase fetchPhase;

    DefaultSearchContext(
        ReaderContext readerContext,
        ShardSearchRequest request,
        SearchShardTarget shardTarget,
        LongSupplier relativeTimeSupplier,
        TimeValue timeout,
        FetchPhase fetchPhase,
        boolean lowLevelCancellation,
        Executor executor,
        SearchService.ResultsType resultsType,
        boolean enableQueryPhaseParallelCollection,
        int minimumDocsPerSlice
    ) throws IOException {
        this.readerContext = readerContext;
        this.request = request;
        this.fetchPhase = fetchPhase;
        boolean success = false;
        try {
            this.searchType = request.searchType();
            this.shardTarget = shardTarget;
            this.indexService = readerContext.indexService();
            this.indexShard = readerContext.indexShard();

            Engine.Searcher engineSearcher = readerContext.acquireSearcher("search");
            int maximumNumberOfSlices = determineMaximumNumberOfSlices(
                executor,
                request,
                resultsType,
                enableQueryPhaseParallelCollection,
                field -> getFieldCardinality(field, readerContext.indexService(), engineSearcher.getDirectoryReader())
            );
<<<<<<< HEAD
            if (maximumNumberOfSlices <= 1) {
=======
            if (executor == null || maximumNumberOfSlices <= 1) {
>>>>>>> 2f560343
                this.searcher = new ContextIndexSearcher(
                    engineSearcher.getIndexReader(),
                    engineSearcher.getSimilarity(),
                    engineSearcher.getQueryCache(),
                    engineSearcher.getQueryCachingPolicy(),
                    lowLevelCancellation
                );
            } else {
                this.searcher = new ContextIndexSearcher(
                    engineSearcher.getIndexReader(),
                    engineSearcher.getSimilarity(),
                    engineSearcher.getQueryCache(),
                    engineSearcher.getQueryCachingPolicy(),
                    lowLevelCancellation,
                    executor,
                    maximumNumberOfSlices,
                    minimumDocsPerSlice
                );
            }
            releasables.addAll(List.of(engineSearcher, searcher));
            this.relativeTimeSupplier = relativeTimeSupplier;
            this.timeout = timeout;
            searchExecutionContext = indexService.newSearchExecutionContext(
                request.shardId().id(),
                request.shardRequestIndex(),
                searcher,
                request::nowInMillis,
                shardTarget.getClusterAlias(),
                request.getRuntimeMappings(),
                request.source() == null ? null : request.source().size()
            );
            queryBoost = request.indexBoost();
            this.lowLevelCancellation = lowLevelCancellation;
            success = true;
        } finally {
            if (success == false) {
                close();
            }
        }
    }

    static long getFieldCardinality(String field, IndexService indexService, DirectoryReader directoryReader) {
        MappedFieldType mappedFieldType = indexService.mapperService().fieldType(field);
        if (mappedFieldType == null) {
            return -1;
        }
        IndexFieldData<?> indexFieldData;
        try {
            indexFieldData = indexService.loadFielddata(mappedFieldType, FieldDataContext.noRuntimeFields("field cardinality"));
        } catch (Exception e) {
            // loading fielddata for runtime fields will fail, that's ok
            return -1;
        }
        return getFieldCardinality(indexFieldData, directoryReader);
    }

    static long getFieldCardinality(IndexFieldData<?> indexFieldData, DirectoryReader directoryReader) {
        if (indexFieldData instanceof IndexOrdinalsFieldData indexOrdinalsFieldData) {
            if (indexOrdinalsFieldData.supportsGlobalOrdinalsMapping()) {
                IndexOrdinalsFieldData global = indexOrdinalsFieldData.loadGlobal(directoryReader);
                OrdinalMap ordinalMap = global.getOrdinalMap();
                if (ordinalMap != null) {
                    return ordinalMap.getValueCount();
                }
                if (directoryReader.leaves().isEmpty()) {
                    return 0;
                }
                return global.load(directoryReader.leaves().get(0)).getOrdinalsValues().getValueCount();
            }
        } else if (indexFieldData instanceof IndexNumericFieldData indexNumericFieldData) {
            final IndexNumericFieldData.NumericType type = indexNumericFieldData.getNumericType();
            try {
                if (type == IndexNumericFieldData.NumericType.INT || type == IndexNumericFieldData.NumericType.SHORT) {
                    final IndexReader reader = directoryReader.getContext().reader();
                    final byte[] min = PointValues.getMinPackedValue(reader, indexFieldData.getFieldName());
                    final byte[] max = PointValues.getMaxPackedValue(reader, indexFieldData.getFieldName());
                    if (min != null && max != null) {
                        return NumericUtils.sortableBytesToInt(max, 0) - NumericUtils.sortableBytesToInt(min, 0) + 1;
                    }
                } else if (type == IndexNumericFieldData.NumericType.LONG) {
                    final IndexReader reader = directoryReader.getContext().reader();
                    final byte[] min = PointValues.getMinPackedValue(reader, indexFieldData.getFieldName());
                    final byte[] max = PointValues.getMaxPackedValue(reader, indexFieldData.getFieldName());
                    if (min != null && max != null) {
                        return NumericUtils.sortableBytesToLong(max, 0) - NumericUtils.sortableBytesToLong(min, 0) + 1;
                    }
                }
            } catch (IOException ioe) {
                return -1L;
            }
        }
        //
        return -1L;
    }

    static int determineMaximumNumberOfSlices(
        Executor executor,
        ShardSearchRequest request,
        SearchService.ResultsType resultsType,
        boolean enableQueryPhaseParallelCollection,
        ToLongFunction<String> fieldCardinality
    ) {
        return executor instanceof ThreadPoolExecutor tpe
            && tpe.getQueue().isEmpty()
            && isParallelCollectionSupportedForResults(resultsType, request.source(), fieldCardinality, enableQueryPhaseParallelCollection)
                ? tpe.getMaximumPoolSize()
                : 1;
    }

    static boolean isParallelCollectionSupportedForResults(
        SearchService.ResultsType resultsType,
        SearchSourceBuilder source,
        ToLongFunction<String> fieldCardinality,
        boolean isQueryPhaseParallelismEnabled
    ) {
        if (resultsType == SearchService.ResultsType.DFS) {
            return true;
        }
        if (resultsType == SearchService.ResultsType.QUERY && isQueryPhaseParallelismEnabled) {
            return source == null || source.supportsParallelCollection(fieldCardinality);
        }
        return false;
    }

    @Override
    public void addRankFeatureResult() {
        this.rankFeatureResult = new RankFeatureResult(this.readerContext.id(), this.shardTarget, this.request);
        addReleasable(rankFeatureResult::decRef);
    }

    @Override
    public RankFeatureResult rankFeatureResult() {
        return rankFeatureResult;
    }

    @Override
    public void addFetchResult() {
        this.fetchResult = new FetchSearchResult(this.readerContext.id(), this.shardTarget);
        addReleasable(fetchResult::decRef);
    }

    @Override
    public void addQueryResult() {
        this.queryResult = new QuerySearchResult(this.readerContext.id(), this.shardTarget, this.request);
        addReleasable(queryResult::decRef);
    }

    @Override
    public void addDfsResult() {
        this.dfsResult = new DfsSearchResult(this.readerContext.id(), this.shardTarget, this.request);
    }

    /**
     * Should be called before executing the main query and after all other parameters have been set.
     */
    @Override
    public void preProcess() {
        if (hasOnlySuggest()) {
            return;
        }
        long from = from() == -1 ? 0 : from();
        long size = size() == -1 ? DEFAULT_SIZE : size();
        long resultWindow = from + size;
        int maxResultWindow = indexService.getIndexSettings().getMaxResultWindow();

        if (resultWindow > maxResultWindow) {
            if (scrollContext() == null) {
                throw new IllegalArgumentException(
                    "Result window is too large, from + size must be less than or equal to: ["
                        + maxResultWindow
                        + "] but was ["
                        + resultWindow
                        + "]. See the scroll api for a more efficient way to request large data sets. "
                        + "This limit can be set by changing the ["
                        + IndexSettings.MAX_RESULT_WINDOW_SETTING.getKey()
                        + "] index level setting."
                );
            }
            throw new IllegalArgumentException(
                "Batch size is too large, size must be less than or equal to: ["
                    + maxResultWindow
                    + "] but was ["
                    + resultWindow
                    + "]. Scroll batch sizes cost as much memory as result windows so they are controlled by the ["
                    + IndexSettings.MAX_RESULT_WINDOW_SETTING.getKey()
                    + "] index level setting."
            );
        }
        if (rescore != null) {
            if (sort != null) {
                throw new IllegalArgumentException("Cannot use [sort] option in conjunction with [rescore].");
            }
            int maxWindow = indexService.getIndexSettings().getMaxRescoreWindow();
            for (RescoreContext rescoreContext : rescore()) {
                if (rescoreContext.getWindowSize() > maxWindow) {
                    throw new IllegalArgumentException(
                        "Rescore window ["
                            + rescoreContext.getWindowSize()
                            + "] is too large. "
                            + "It must be less than ["
                            + maxWindow
                            + "]. This prevents allocating massive heaps for storing the results "
                            + "to be rescored. This limit can be set by changing the ["
                            + IndexSettings.MAX_RESCORE_WINDOW_SETTING.getKey()
                            + "] index level setting."
                    );
                }
            }
        }

        if (sliceBuilder != null && scrollContext() != null) {
            int sliceLimit = indexService.getIndexSettings().getMaxSlicesPerScroll();
            int numSlices = sliceBuilder.getMax();
            if (numSlices > sliceLimit) {
                throw new IllegalArgumentException(
                    "The number of slices ["
                        + numSlices
                        + "] is too large. It must "
                        + "be less than ["
                        + sliceLimit
                        + "]. This limit can be set by changing the ["
                        + IndexSettings.MAX_SLICES_PER_SCROLL.getKey()
                        + "] index level setting."
                );
            }
        }

        // initialize the filtering alias based on the provided filters
        try {
            final QueryBuilder queryBuilder = request.getAliasFilter().getQueryBuilder();
            aliasFilter = queryBuilder == null ? null : queryBuilder.toQuery(searchExecutionContext);
        } catch (IOException e) {
            throw new UncheckedIOException(e);
        }

        if (query == null) {
            parsedQuery(ParsedQuery.parsedMatchAllQuery());
        }
        if (queryBoost != AbstractQueryBuilder.DEFAULT_BOOST) {
            parsedQuery(new ParsedQuery(new BoostQuery(query, queryBoost), parsedQuery()));
        }
        this.query = buildFilteredQuery(query);
        if (lowLevelCancellation) {
            searcher().addQueryCancellation(() -> {
                final SearchShardTask task = getTask();
                if (task != null) {
                    task.ensureNotCancelled();
                }
            });
        }
    }

    @Override
    public Query buildFilteredQuery(Query query) {
        List<Query> filters = new ArrayList<>();
        NestedLookup nestedLookup = searchExecutionContext.nestedLookup();
        NestedHelper nestedHelper = new NestedHelper(nestedLookup, searchExecutionContext::isFieldMapped);
        if (nestedLookup != NestedLookup.EMPTY
            && nestedHelper.mightMatchNestedDocs(query)
            && (aliasFilter == null || nestedHelper.mightMatchNestedDocs(aliasFilter))) {
            filters.add(Queries.newNonNestedFilter(searchExecutionContext.indexVersionCreated()));
        }

        if (aliasFilter != null) {
            filters.add(aliasFilter);
        }

        if (sliceBuilder != null) {
            Query slicedQuery = sliceBuilder.toFilter(request, searchExecutionContext);
            if (slicedQuery instanceof MatchNoDocsQuery) {
                return slicedQuery;
            } else {
                filters.add(slicedQuery);
            }
        }

        if (filters.isEmpty()) {
            return query;
        } else {
            BooleanQuery.Builder builder = new BooleanQuery.Builder();
            builder.add(query, Occur.MUST);
            for (Query filter : filters) {
                builder.add(filter, Occur.FILTER);
            }
            return builder.build();
        }
    }

    @Override
    public ShardSearchContextId id() {
        return readerContext.id();
    }

    @Override
    public String source() {
        return "search";
    }

    @Override
    public ShardSearchRequest request() {
        return this.request;
    }

    @Override
    public SearchType searchType() {
        return this.searchType;
    }

    @Override
    public SearchShardTarget shardTarget() {
        return this.shardTarget;
    }

    @Override
    public int numberOfShards() {
        return request.numberOfShards();
    }

    @Override
    public ScrollContext scrollContext() {
        return readerContext.scrollContext();
    }

    @Override
    public SearchContextAggregations aggregations() {
        return aggregations;
    }

    @Override
    public SearchContext aggregations(SearchContextAggregations aggregations) {
        this.aggregations = aggregations;
        return this;
    }

    public void addSearchExt(SearchExtBuilder searchExtBuilder) {
        // it's ok to use the writeable name here given that we enforce it to be the same as the name of the element that gets
        // parsed by the corresponding parser. There is one single name and one single way to retrieve the parsed object from the context.
        searchExtBuilders.put(searchExtBuilder.getWriteableName(), searchExtBuilder);
    }

    @Override
    public SearchExtBuilder getSearchExt(String name) {
        return searchExtBuilders.get(name);
    }

    @Override
    public SearchHighlightContext highlight() {
        return highlight;
    }

    @Override
    public void highlight(SearchHighlightContext highlight) {
        this.highlight = highlight;
    }

    @Override
    public SuggestionSearchContext suggest() {
        return suggest;
    }

    public void suggest(SuggestionSearchContext suggest) {
        this.suggest = suggest;
    }

    @Override
    public QueryPhaseRankShardContext queryPhaseRankShardContext() {
        return queryPhaseRankShardContext;
    }

    @Override
    public void queryPhaseRankShardContext(QueryPhaseRankShardContext queryPhaseRankShardContext) {
        this.queryPhaseRankShardContext = queryPhaseRankShardContext;
    }

    @Override
    public List<RescoreContext> rescore() {
        if (rescore == null) {
            return List.of();
        }
        return rescore;
    }

    @Override
    public void addRescore(RescoreContext rescore) {
        if (this.rescore == null) {
            this.rescore = new ArrayList<>();
        }
        this.rescore.add(rescore);
    }

    @Override
    public boolean hasScriptFields() {
        return scriptFields != null && scriptFields.fields().isEmpty() == false;
    }

    @Override
    public ScriptFieldsContext scriptFields() {
        if (scriptFields == null) {
            scriptFields = new ScriptFieldsContext();
        }
        return this.scriptFields;
    }

    /**
     * A shortcut function to see whether there is a fetchSourceContext and it says the source is requested.
     */
    @Override
    public boolean sourceRequested() {
        return fetchSourceContext != null && fetchSourceContext.fetchSource();
    }

    @Override
    public FetchSourceContext fetchSourceContext() {
        return this.fetchSourceContext;
    }

    @Override
    public SearchContext fetchSourceContext(FetchSourceContext fetchSourceContext) {
        this.fetchSourceContext = fetchSourceContext;
        return this;
    }

    @Override
    public FetchDocValuesContext docValuesContext() {
        return docValuesContext;
    }

    @Override
    public SearchContext docValuesContext(FetchDocValuesContext docValuesContext) {
        this.docValuesContext = docValuesContext;
        return this;
    }

    @Override
    public FetchFieldsContext fetchFieldsContext() {
        return fetchFieldsContext;
    }

    @Override
    public SearchContext fetchFieldsContext(FetchFieldsContext fetchFieldsContext) {
        this.fetchFieldsContext = fetchFieldsContext;
        return this;
    }

    @Override
    public ContextIndexSearcher searcher() {
        return this.searcher;
    }

    @Override
    public IndexShard indexShard() {
        return this.indexShard;
    }

    @Override
    public BitsetFilterCache bitsetFilterCache() {
        return indexService.cache().bitsetFilterCache();
    }

    @Override
    public TimeValue timeout() {
        return timeout;
    }

    public void timeout(TimeValue timeout) {
        this.timeout = timeout;
    }

    @Override
    public int terminateAfter() {
        return terminateAfter;
    }

    @Override
    public void terminateAfter(int terminateAfter) {
        this.terminateAfter = terminateAfter;
    }

    @Override
    public SearchContext minimumScore(float minimumScore) {
        this.minimumScore = minimumScore;
        return this;
    }

    @Override
    public Float minimumScore() {
        return this.minimumScore;
    }

    @Override
    public SearchContext sort(SortAndFormats sort) {
        this.sort = sort;
        return this;
    }

    @Override
    public SortAndFormats sort() {
        return this.sort;
    }

    @Override
    public SearchContext trackScores(boolean trackScores) {
        this.trackScores = trackScores;
        return this;
    }

    @Override
    public boolean trackScores() {
        return this.trackScores;
    }

    @Override
    public SearchContext trackTotalHitsUpTo(int trackTotalHitsUpTo) {
        this.trackTotalHitsUpTo = trackTotalHitsUpTo;
        return this;
    }

    @Override
    public int trackTotalHitsUpTo() {
        return trackTotalHitsUpTo;
    }

    @Override
    public SearchContext searchAfter(FieldDoc searchAfter) {
        this.searchAfter = searchAfter;
        return this;
    }

    @Override
    public boolean lowLevelCancellation() {
        return lowLevelCancellation;
    }

    @Override
    public FieldDoc searchAfter() {
        return searchAfter;
    }

    public SearchContext collapse(CollapseContext collapse) {
        this.collapse = collapse;
        return this;
    }

    @Override
    public CollapseContext collapse() {
        return collapse;
    }

    public SearchContext sliceBuilder(SliceBuilder sliceBuilder) {
        this.sliceBuilder = sliceBuilder;
        return this;
    }

    @Override
    public SearchContext parsedPostFilter(ParsedQuery postFilter) {
        this.postFilter = postFilter;
        return this;
    }

    @Override
    public ParsedQuery parsedPostFilter() {
        return this.postFilter;
    }

    @Override
    public SearchContext parsedQuery(ParsedQuery query) {
        this.originalQuery = query;
        this.query = query.query();
        return this;
    }

    @Override
    public ParsedQuery parsedQuery() {
        return this.originalQuery;
    }

    @Override
    public Query query() {
        return this.query;
    }

    @Override
    public int from() {
        return from;
    }

    @Override
    public SearchContext from(int from) {
        this.from = from;
        return this;
    }

    @Override
    public int size() {
        return size;
    }

    @Override
    public SearchContext size(int size) {
        this.size = size;
        return this;
    }

    @Override
    public boolean hasStoredFields() {
        return storedFields != null && storedFields.fieldNames() != null;
    }

    @Override
    public StoredFieldsContext storedFieldsContext() {
        return storedFields;
    }

    @Override
    public SearchContext storedFieldsContext(StoredFieldsContext storedFieldsContext) {
        this.storedFields = storedFieldsContext;
        return this;
    }

    @Override
    public boolean explain() {
        return explain;
    }

    @Override
    public void explain(boolean explain) {
        this.explain = explain;
    }

    @Override
    @Nullable
    public List<String> groupStats() {
        return this.groupStats;
    }

    public void groupStats(List<String> groupStats) {
        this.groupStats = groupStats;
    }

    @Override
    public boolean version() {
        return version;
    }

    @Override
    public void version(boolean version) {
        this.version = version;
    }

    @Override
    public boolean seqNoAndPrimaryTerm() {
        return seqAndPrimaryTerm;
    }

    @Override
    public void seqNoAndPrimaryTerm(boolean seqNoAndPrimaryTerm) {
        this.seqAndPrimaryTerm = seqNoAndPrimaryTerm;
    }

    @Override
    public DfsSearchResult dfsResult() {
        return dfsResult;
    }

    @Override
    public QuerySearchResult queryResult() {
        return queryResult;
    }

    public void addQuerySearchResultReleasable(Releasable releasable) {
        queryResult.addReleasable(releasable);
    }

    @Override
    public TotalHits getTotalHits() {
        if (queryResult != null) {
            return queryResult.getTotalHits();
        }
        return null;
    }

    @Override
    public float getMaxScore() {
        if (queryResult != null) {
            return queryResult.getMaxScore();
        }
        return Float.NaN;
    }

    @Override
    public FetchPhase fetchPhase() {
        return fetchPhase;
    }

    @Override
    public FetchSearchResult fetchResult() {
        return fetchResult;
    }

    @Override
    public long getRelativeTimeInMillis() {
        return relativeTimeSupplier.getAsLong();
    }

    @Override
    public SearchExecutionContext getSearchExecutionContext() {
        return searchExecutionContext;
    }

    @Override
    public Profilers getProfilers() {
        return profilers;
    }

    public void setProfilers(Profilers profilers) {
        this.profilers = profilers;
    }

    @Override
    public void setTask(SearchShardTask task) {
        this.task = task;
    }

    @Override
    public SearchShardTask getTask() {
        return task;
    }

    @Override
    public boolean isCancelled() {
        return task.isCancelled();
    }

    @Override
    public ReaderContext readerContext() {
        return readerContext;
    }

    @Override
    public SourceLoader newSourceLoader() {
        return searchExecutionContext.newSourceLoader(request.isForceSyntheticSource());
    }

    @Override
    public IdLoader newIdLoader() {
        if (indexService.getIndexSettings().getMode() == IndexMode.TIME_SERIES) {
            IndexRouting.ExtractFromSource indexRouting = null;
            List<String> routingPaths = null;
            if (indexService.getIndexSettings().getIndexVersionCreated().before(IndexVersions.TIME_SERIES_ROUTING_HASH_IN_ID)) {
                indexRouting = (IndexRouting.ExtractFromSource) indexService.getIndexSettings().getIndexRouting();
                routingPaths = indexService.getMetadata().getRoutingPaths();
                for (String routingField : routingPaths) {
                    if (routingField.contains("*")) {
                        // In case the routing fields include path matches, find any matches and add them as distinct fields
                        // to the routing path.
                        Set<String> matchingRoutingPaths = new TreeSet<>(routingPaths);
                        for (Mapper mapper : indexService.mapperService().mappingLookup().fieldMappers()) {
                            if (mapper instanceof KeywordFieldMapper && indexRouting.matchesField(mapper.fullPath())) {
                                matchingRoutingPaths.add(mapper.fullPath());
                            }
                        }
                        routingPaths = new ArrayList<>(matchingRoutingPaths);
                        break;
                    }
                }
            }
            return IdLoader.createTsIdLoader(indexRouting, routingPaths);
        } else {
            return IdLoader.fromLeafStoredFieldLoader();
        }
    }
}<|MERGE_RESOLUTION|>--- conflicted
+++ resolved
@@ -187,11 +187,7 @@
                 enableQueryPhaseParallelCollection,
                 field -> getFieldCardinality(field, readerContext.indexService(), engineSearcher.getDirectoryReader())
             );
-<<<<<<< HEAD
-            if (maximumNumberOfSlices <= 1) {
-=======
             if (executor == null || maximumNumberOfSlices <= 1) {
->>>>>>> 2f560343
                 this.searcher = new ContextIndexSearcher(
                     engineSearcher.getIndexReader(),
                     engineSearcher.getSimilarity(),
