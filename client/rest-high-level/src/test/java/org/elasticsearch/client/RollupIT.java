/*
 * Licensed to Elasticsearch under one or more contributor
 * license agreements. See the NOTICE file distributed with
 * this work for additional information regarding copyright
 * ownership. Elasticsearch licenses this file to you under
 * the Apache License, Version 2.0 (the "License"); you may
 * not use this file except in compliance with the License.
 * You may obtain a copy of the License at
 *
 *    http://www.apache.org/licenses/LICENSE-2.0
 *
 * Unless required by applicable law or agreed to in writing,
 * software distributed under the License is distributed on an
 * "AS IS" BASIS, WITHOUT WARRANTIES OR CONDITIONS OF ANY
 * KIND, either express or implied.  See the License for the
 * specific language governing permissions and limitations
 * under the License.
 */
package org.elasticsearch.client;

import org.elasticsearch.ElasticsearchStatusException;
import org.elasticsearch.action.admin.cluster.health.ClusterHealthRequest;
import org.elasticsearch.action.admin.indices.refresh.RefreshRequest;
import org.elasticsearch.action.admin.indices.refresh.RefreshResponse;
import org.elasticsearch.action.bulk.BulkItemResponse;
import org.elasticsearch.action.bulk.BulkRequest;
import org.elasticsearch.action.bulk.BulkResponse;
import org.elasticsearch.action.index.IndexRequest;
import org.elasticsearch.action.search.SearchRequest;
import org.elasticsearch.action.search.SearchResponse;
import org.elasticsearch.action.support.WriteRequest;
import org.elasticsearch.client.rollup.DeleteRollupJobRequest;
import org.elasticsearch.client.rollup.DeleteRollupJobResponse;
import org.elasticsearch.client.rollup.GetRollupCapsRequest;
import org.elasticsearch.client.rollup.GetRollupCapsResponse;
import org.elasticsearch.client.rollup.GetRollupJobRequest;
import org.elasticsearch.client.rollup.GetRollupJobResponse;
import org.elasticsearch.client.rollup.GetRollupJobResponse.IndexerState;
import org.elasticsearch.client.rollup.GetRollupJobResponse.JobWrapper;
import org.elasticsearch.client.rollup.PutRollupJobRequest;
import org.elasticsearch.client.rollup.PutRollupJobResponse;
<<<<<<< HEAD
import org.elasticsearch.client.rollup.StopRollupJobRequest;
import org.elasticsearch.client.rollup.StopRollupJobResponse;
=======
import org.elasticsearch.client.rollup.StartRollupJobRequest;
import org.elasticsearch.client.rollup.StartRollupJobResponse;
>>>>>>> 389910f1
import org.elasticsearch.client.rollup.RollableIndexCaps;
import org.elasticsearch.client.rollup.RollupJobCaps;
import org.elasticsearch.client.rollup.job.config.DateHistogramGroupConfig;
import org.elasticsearch.client.rollup.job.config.GroupConfig;
import org.elasticsearch.client.rollup.job.config.MetricConfig;
import org.elasticsearch.client.rollup.job.config.RollupJobConfig;
import org.elasticsearch.common.unit.TimeValue;
import org.elasticsearch.rest.RestStatus;
import org.elasticsearch.search.SearchHit;
import org.elasticsearch.search.aggregations.bucket.histogram.DateHistogramInterval;
import org.elasticsearch.search.aggregations.metrics.AvgAggregationBuilder;
import org.elasticsearch.search.aggregations.metrics.MaxAggregationBuilder;
import org.elasticsearch.search.aggregations.metrics.MinAggregationBuilder;
import org.elasticsearch.search.aggregations.metrics.SumAggregationBuilder;
import org.elasticsearch.search.aggregations.metrics.ValueCountAggregationBuilder;
import org.junit.Before;

import java.util.Arrays;
import java.util.Collections;
import java.util.HashSet;
import java.util.List;
import java.util.Locale;
import java.util.Map;
import java.util.Set;

import static org.elasticsearch.common.xcontent.XContentFactory.jsonBuilder;
import static org.hamcrest.Matchers.either;
import static org.hamcrest.Matchers.empty;
import static org.hamcrest.Matchers.equalTo;
import static org.hamcrest.Matchers.greaterThan;
import static org.hamcrest.Matchers.hasKey;
import static org.hamcrest.Matchers.hasSize;
import static org.hamcrest.Matchers.is;
import static org.hamcrest.Matchers.lessThan;

public class RollupIT extends ESRestHighLevelClientTestCase {

    double sum = 0.0d;
    int max = Integer.MIN_VALUE;
    int min = Integer.MAX_VALUE;
    private static final List<String> SUPPORTED_METRICS = Arrays.asList(MaxAggregationBuilder.NAME, MinAggregationBuilder.NAME,
        SumAggregationBuilder.NAME, AvgAggregationBuilder.NAME, ValueCountAggregationBuilder.NAME);

    private String id;
    private String indexPattern;
    private String rollupIndex;
    private String cron;
    private int pageSize;
    private int numDocs;

    @Before
    public void init() throws Exception {
        id = randomAlphaOfLength(10);
        indexPattern = randomFrom("docs", "d*", "doc*");
        rollupIndex = randomFrom("rollup", "test");
        cron = "*/1 * * * * ?";
        numDocs = indexDocs();
        pageSize = randomIntBetween(numDocs, numDocs * 10);
    }

    public int indexDocs() throws Exception {
        final BulkRequest bulkRequest = new BulkRequest();
        bulkRequest.setRefreshPolicy(WriteRequest.RefreshPolicy.IMMEDIATE);
        for (int minute = 0; minute < 60; minute++) {
            for (int second = 0; second < 60; second = second + 10) {
                final int value = randomIntBetween(0, 100);

                final IndexRequest indexRequest = new IndexRequest("docs", "doc");
                indexRequest.source(jsonBuilder()
                    .startObject()
                    .field("value", value)
                    .field("date", String.format(Locale.ROOT, "2018-01-01T00:%02d:%02dZ", minute, second))
                    .endObject());
                bulkRequest.add(indexRequest);

                sum += value;
                if (value > max) {
                    max = value;
                }
                if (value < min) {
                    min = value;
                }
            }
        }

        final int numDocs = bulkRequest.numberOfActions();

        BulkResponse bulkResponse = highLevelClient().bulk(bulkRequest, RequestOptions.DEFAULT);
        assertEquals(RestStatus.OK, bulkResponse.status());
        if (bulkResponse.hasFailures()) {
            for (BulkItemResponse itemResponse : bulkResponse.getItems()) {
                if (itemResponse.isFailed()) {
                    logger.fatal(itemResponse.getFailureMessage());
                }
            }
        }
        assertFalse(bulkResponse.hasFailures());

        RefreshResponse refreshResponse = highLevelClient().indices().refresh(new RefreshRequest("docs"), RequestOptions.DEFAULT);
        assertEquals(0, refreshResponse.getFailedShards());
        return numDocs;
    }


    public void testDeleteRollupJob() throws Exception {
        final GroupConfig groups = new GroupConfig(new DateHistogramGroupConfig("date", DateHistogramInterval.DAY));
        final List<MetricConfig> metrics = Collections.singletonList(new MetricConfig("value", SUPPORTED_METRICS));
        final TimeValue timeout = TimeValue.timeValueSeconds(randomIntBetween(30, 600));
        PutRollupJobRequest putRollupJobRequest =
            new PutRollupJobRequest(new RollupJobConfig(id, indexPattern, rollupIndex, cron, pageSize, groups, metrics, timeout));
        final RollupClient rollupClient = highLevelClient().rollup();
        execute(putRollupJobRequest, rollupClient::putRollupJob, rollupClient::putRollupJobAsync);
        DeleteRollupJobRequest deleteRollupJobRequest = new DeleteRollupJobRequest(id);
        DeleteRollupJobResponse deleteRollupJobResponse = highLevelClient().rollup()
            .deleteRollupJob(deleteRollupJobRequest, RequestOptions.DEFAULT);
        assertTrue(deleteRollupJobResponse.isAcknowledged());
    }

    public void testDeleteMissingRollupJob() {
        DeleteRollupJobRequest deleteRollupJobRequest = new DeleteRollupJobRequest(randomAlphaOfLength(10));
        ElasticsearchStatusException responseException = expectThrows(ElasticsearchStatusException.class,() -> highLevelClient().rollup()
            .deleteRollupJob(deleteRollupJobRequest, RequestOptions.DEFAULT));
        assertThat(responseException.status().getStatus(), is(404));
    }

<<<<<<< HEAD
    public void testPutAndGetRollupJob() throws Exception {
=======
    public void testPutStartAndGetRollupJob() throws Exception {
>>>>>>> 389910f1
        // TODO expand this to also test with histogram and terms?
        final GroupConfig groups = new GroupConfig(new DateHistogramGroupConfig("date", DateHistogramInterval.DAY));
        final List<MetricConfig> metrics = Collections.singletonList(new MetricConfig("value", SUPPORTED_METRICS));
        final TimeValue timeout = TimeValue.timeValueSeconds(randomIntBetween(30, 600));

        PutRollupJobRequest putRollupJobRequest =
            new PutRollupJobRequest(new RollupJobConfig(id, indexPattern, rollupIndex, cron, pageSize, groups, metrics, timeout));

        final RollupClient rollupClient = highLevelClient().rollup();
        PutRollupJobResponse response = execute(putRollupJobRequest, rollupClient::putRollupJob, rollupClient::putRollupJobAsync);
        assertTrue(response.isAcknowledged());

        StartRollupJobRequest startRequest = new StartRollupJobRequest(id);
        StartRollupJobResponse startResponse = execute(startRequest, rollupClient::startRollupJob, rollupClient::startRollupJobAsync);
        assertTrue(startResponse.isAcknowledged());

        assertBusy(() -> {
            SearchResponse searchResponse = highLevelClient().search(new SearchRequest(rollupIndex), RequestOptions.DEFAULT);
            assertEquals(0, searchResponse.getFailedShards());
            assertEquals(1L, searchResponse.getHits().getTotalHits());

            SearchHit searchHit = searchResponse.getHits().getAt(0);
            Map<String, Object> source = searchHit.getSourceAsMap();
            assertNotNull(source);

            assertEquals(numDocs, source.get("date.date_histogram._count"));
            assertEquals(groups.getDateHistogram().getInterval().toString(), source.get("date.date_histogram.interval"));
            assertEquals(groups.getDateHistogram().getTimeZone(), source.get("date.date_histogram.time_zone"));

            for (MetricConfig metric : metrics) {
                for (String name : metric.getMetrics()) {
                    Number value = (Number) source.get(metric.getField() + "." + name + ".value");
                    if ("min".equals(name)) {
                        assertEquals(min, value.intValue());
                    } else if ("max".equals(name)) {
                        assertEquals(max, value.intValue());
                    } else if ("sum".equals(name)) {
                        assertEquals(sum, value.doubleValue(), 0.0d);
                    } else if ("avg".equals(name)) {
                        assertEquals(sum, value.doubleValue(), 0.0d);
                        Number avgCount = (Number) source.get(metric.getField() + "." + name + "._count");
                        assertEquals(numDocs, avgCount.intValue());
                    } else if ("value_count".equals(name)) {
                        assertEquals(numDocs, value.intValue());
                    }
                }
            }
        });

        GetRollupJobRequest getRollupJobRequest = randomBoolean() ? new GetRollupJobRequest() : new GetRollupJobRequest(id);
        GetRollupJobResponse getResponse = execute(getRollupJobRequest, rollupClient::getRollupJob, rollupClient::getRollupJobAsync);
        assertThat(getResponse.getJobs(), hasSize(1));
        JobWrapper job = getResponse.getJobs().get(0);
        assertEquals(putRollupJobRequest.getConfig(), job.getJob());
        assertThat(job.getStats().getNumPages(), lessThan(10L));
        assertEquals(numDocs, job.getStats().getNumDocuments());
        assertThat(job.getStats().getNumInvocations(), greaterThan(0L));
        assertEquals(1, job.getStats().getOutputDocuments());
        assertThat(job.getStatus().getState(), either(equalTo(IndexerState.STARTED)).or(equalTo(IndexerState.INDEXING)));
        assertThat(job.getStatus().getCurrentPosition(), hasKey("date.date_histogram"));
        assertEquals(true, job.getStatus().getUpgradedDocumentId());
        
        // stop the job
        StopRollupJobRequest startRequest = new StopRollupJobRequest(id);
        StopRollupJobResponse stopResponse = execute(startRequest, rollupClient::stopRollupJob, rollupClient::stopRollupJobAsync);
        assertTrue(stopResponse.isAcknowledged());
    }

    public void testGetMissingRollupJob() throws Exception {
        GetRollupJobRequest getRollupJobRequest = new GetRollupJobRequest("missing");
        RollupClient rollupClient = highLevelClient().rollup();
        GetRollupJobResponse getResponse = execute(getRollupJobRequest, rollupClient::getRollupJob, rollupClient::getRollupJobAsync);
        assertThat(getResponse.getJobs(), empty());
    }

    public void testGetRollupCaps() throws Exception {
        final Set<Integer> values = new HashSet<>();
        double sum = 0.0d;
        int max = Integer.MIN_VALUE;
        int min = Integer.MAX_VALUE;

        final BulkRequest bulkRequest = new BulkRequest();
        bulkRequest.setRefreshPolicy(WriteRequest.RefreshPolicy.IMMEDIATE);
        for (int minute = 0; minute < 60; minute++) {
            for (int second = 0; second < 60; second = second + 10) {
                final int value = randomIntBetween(0, 100);

                final IndexRequest indexRequest = new IndexRequest("docs", "doc");
                indexRequest.source(jsonBuilder()
                    .startObject()
                    .field("value", value)
                    .field("date", String.format(Locale.ROOT, "2018-01-01T00:%02d:%02dZ", minute, second))
                    .endObject());
                bulkRequest.add(indexRequest);

                values.add(value);
                sum += value;
                if (value > max) {
                    max = value;
                }
                if (value < min) {
                    min = value;
                }
            }
        }

        final int numDocs = bulkRequest.numberOfActions();

        BulkResponse bulkResponse = highLevelClient().bulk(bulkRequest, RequestOptions.DEFAULT);
        assertEquals(RestStatus.OK, bulkResponse.status());
        if (bulkResponse.hasFailures())     {
            for (BulkItemResponse itemResponse : bulkResponse.getItems()) {
                if (itemResponse.isFailed()) {
                    logger.fatal(itemResponse.getFailureMessage());
                }
            }
        }
        assertFalse(bulkResponse.hasFailures());

        RefreshResponse refreshResponse = highLevelClient().indices().refresh(new RefreshRequest("docs"), RequestOptions.DEFAULT);
        assertEquals(0, refreshResponse.getFailedShards());

        final String id = randomAlphaOfLength(10);
        final String indexPattern = randomFrom("docs", "d*", "doc*");
        final String rollupIndex = randomFrom("rollup", "test");
        final String cron = "*/1 * * * * ?";
        final int pageSize = randomIntBetween(numDocs, numDocs * 10);
        // TODO expand this to also test with histogram and terms?
        final GroupConfig groups = new GroupConfig(new DateHistogramGroupConfig("date", DateHistogramInterval.DAY));
        final List<MetricConfig> metrics = Collections.singletonList(new MetricConfig("value", SUPPORTED_METRICS));
        final TimeValue timeout = TimeValue.timeValueSeconds(randomIntBetween(30, 600));

        PutRollupJobRequest putRollupJobRequest =
            new PutRollupJobRequest(new RollupJobConfig(id, indexPattern, rollupIndex, cron, pageSize, groups, metrics, timeout));

        final RollupClient rollupClient = highLevelClient().rollup();
        PutRollupJobResponse response = execute(putRollupJobRequest, rollupClient::putRollupJob, rollupClient::putRollupJobAsync);
        assertTrue(response.isAcknowledged());

        // wait for the PutJob api to create the index w/ metadata
        highLevelClient().cluster().health(new ClusterHealthRequest(rollupIndex).waitForYellowStatus(), RequestOptions.DEFAULT);

        GetRollupCapsRequest getRollupCapsRequest = new GetRollupCapsRequest(indexPattern);
        GetRollupCapsResponse capsResponse = highLevelClient().rollup()
            .getRollupCapabilities(getRollupCapsRequest, RequestOptions.DEFAULT);

        assertNotNull(capsResponse);
        Map<String, RollableIndexCaps> rolledPatterns = capsResponse.getJobs();
        assertThat(rolledPatterns.size(), equalTo(1));

        RollableIndexCaps docsPattern = rolledPatterns.get(indexPattern);
        assertThat(docsPattern.getIndexName(), equalTo(indexPattern));

        List<RollupJobCaps> rollupJobs = docsPattern.getJobCaps();
        assertThat(rollupJobs.size(), equalTo(1));

        RollupJobCaps jobCaps = rollupJobs.get(0);
        assertThat(jobCaps.getJobID(), equalTo(id));
        assertThat(jobCaps.getRollupIndex(), equalTo(rollupIndex));
        assertThat(jobCaps.getIndexPattern(), equalTo(indexPattern));

        Map<String, RollupJobCaps.RollupFieldCaps> fieldCaps = jobCaps.getFieldCaps();

        List<Map<String, Object>> timestampCaps = fieldCaps.get("date").getAggs();
        for (Map.Entry<String, Object> entry : timestampCaps.get(0).entrySet()) {
            switch (entry.getKey()) {
                case "agg":
                    assertThat(entry.getValue(), equalTo("date_histogram"));
                    break;
                case "delay":
                    assertThat(entry.getValue(), equalTo("foo"));
                    break;
                case "interval":
                    assertThat(entry.getValue(), equalTo("1d"));
                    break;
                case "time_zone":
                    assertThat(entry.getValue(), equalTo("UTC"));
                    break;
                default:
                    fail("Unknown field cap: [" + entry.getKey() + "]");
            }
        }

        List<Map<String, Object>> valueCaps = fieldCaps.get("value").getAggs();
        assertThat(valueCaps.size(), equalTo(SUPPORTED_METRICS.size()));
    }
}<|MERGE_RESOLUTION|>--- conflicted
+++ resolved
@@ -39,15 +39,12 @@
 import org.elasticsearch.client.rollup.GetRollupJobResponse.JobWrapper;
 import org.elasticsearch.client.rollup.PutRollupJobRequest;
 import org.elasticsearch.client.rollup.PutRollupJobResponse;
-<<<<<<< HEAD
+import org.elasticsearch.client.rollup.RollableIndexCaps;
+import org.elasticsearch.client.rollup.RollupJobCaps;
+import org.elasticsearch.client.rollup.StartRollupJobRequest;
+import org.elasticsearch.client.rollup.StartRollupJobResponse;
 import org.elasticsearch.client.rollup.StopRollupJobRequest;
 import org.elasticsearch.client.rollup.StopRollupJobResponse;
-=======
-import org.elasticsearch.client.rollup.StartRollupJobRequest;
-import org.elasticsearch.client.rollup.StartRollupJobResponse;
->>>>>>> 389910f1
-import org.elasticsearch.client.rollup.RollableIndexCaps;
-import org.elasticsearch.client.rollup.RollupJobCaps;
 import org.elasticsearch.client.rollup.job.config.DateHistogramGroupConfig;
 import org.elasticsearch.client.rollup.job.config.GroupConfig;
 import org.elasticsearch.client.rollup.job.config.MetricConfig;
@@ -171,11 +168,7 @@
         assertThat(responseException.status().getStatus(), is(404));
     }
 
-<<<<<<< HEAD
-    public void testPutAndGetRollupJob() throws Exception {
-=======
     public void testPutStartAndGetRollupJob() throws Exception {
->>>>>>> 389910f1
         // TODO expand this to also test with histogram and terms?
         final GroupConfig groups = new GroupConfig(new DateHistogramGroupConfig("date", DateHistogramInterval.DAY));
         final List<MetricConfig> metrics = Collections.singletonList(new MetricConfig("value", SUPPORTED_METRICS));
@@ -237,10 +230,10 @@
         assertThat(job.getStatus().getState(), either(equalTo(IndexerState.STARTED)).or(equalTo(IndexerState.INDEXING)));
         assertThat(job.getStatus().getCurrentPosition(), hasKey("date.date_histogram"));
         assertEquals(true, job.getStatus().getUpgradedDocumentId());
-        
+
         // stop the job
-        StopRollupJobRequest startRequest = new StopRollupJobRequest(id);
-        StopRollupJobResponse stopResponse = execute(startRequest, rollupClient::stopRollupJob, rollupClient::stopRollupJobAsync);
+        StopRollupJobRequest stopRequest = new StopRollupJobRequest(id);
+        StopRollupJobResponse stopResponse = execute(stopRequest, rollupClient::stopRollupJob, rollupClient::stopRollupJobAsync);
         assertTrue(stopResponse.isAcknowledged());
     }
 
